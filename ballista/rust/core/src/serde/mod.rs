--- conflicted
+++ resolved
@@ -364,11 +364,7 @@
     use prost::Message;
     use std::any::Any;
 
-<<<<<<< HEAD
-    use datafusion::execution::runtime_env::{RuntimeConfig, RuntimeEnv};
-=======
     use datafusion_proto::from_proto::parse_expr;
->>>>>>> 8de2a761
     use std::convert::TryInto;
     use std::fmt;
     use std::fmt::{Debug, Formatter};
