--- conflicted
+++ resolved
@@ -17,11 +17,8 @@
 
 //! Client API for sending requests to executors.
 
-<<<<<<< HEAD
 use arrow::io::flight::deserialize_schemas;
 use arrow::io::ipc::IpcSchema;
-=======
->>>>>>> 63d24bf5
 use std::sync::{Arc, Mutex};
 use std::{collections::HashMap, pin::Pin};
 use std::{
@@ -147,7 +144,6 @@
 }
 
 impl FlightDataStream {
-<<<<<<< HEAD
     pub fn new(
         stream: Streaming<FlightData>,
         schema: SchemaRef,
@@ -157,12 +153,6 @@
             stream: Mutex::new(stream),
             schema,
             ipc_schema,
-=======
-    pub fn new(stream: Streaming<FlightData>, schema: SchemaRef) -> Self {
-        Self {
-            stream: Mutex::new(stream),
-            schema,
->>>>>>> 63d24bf5
         }
     }
 }
@@ -174,11 +164,7 @@
         self: std::pin::Pin<&mut Self>,
         cx: &mut Context<'_>,
     ) -> Poll<Option<Self::Item>> {
-<<<<<<< HEAD
-        let mut stream = self.stream.lock().unwrap();
-=======
         let mut stream = self.stream.lock().expect("mutex is bad");
->>>>>>> 63d24bf5
         stream.poll_next_unpin(cx).map(|x| match x {
             Some(flight_data_chunk_result) => {
                 let converted_chunk = flight_data_chunk_result
