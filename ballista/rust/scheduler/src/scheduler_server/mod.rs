// Licensed to the Apache Software Foundation (ASF) under one
// or more contributor license agreements.  See the NOTICE file
// distributed with this work for additional information
// regarding copyright ownership.  The ASF licenses this file
// to you under the Apache License, Version 2.0 (the
// "License"); you may not use this file except in compliance
// with the License.  You may obtain a copy of the License at
//
//   http://www.apache.org/licenses/LICENSE-2.0
//
// Unless required by applicable law or agreed to in writing,
// software distributed under the License is distributed on an
// "AS IS" BASIS, WITHOUT WARRANTIES OR CONDITIONS OF ANY
// KIND, either express or implied.  See the License for the
// specific language governing permissions and limitations
// under the License.

use std::collections::HashMap;
use std::sync::Arc;
use std::time::{SystemTime, UNIX_EPOCH};

use tokio::sync::RwLock;
use tonic::transport::Channel;

use ballista_core::config::{BallistaConfig, TaskSchedulingPolicy};
use ballista_core::error::Result;
use ballista_core::event_loop::EventLoop;
use ballista_core::serde::protobuf::executor_grpc_client::ExecutorGrpcClient;
use ballista_core::serde::protobuf::TaskStatus;
use ballista_core::serde::{AsExecutionPlan, AsLogicalPlan, BallistaCodec};
use datafusion::prelude::{SessionConfig, SessionContext};

use crate::scheduler_server::event::{QueryStageSchedulerEvent, SchedulerServerEvent};
use crate::scheduler_server::event_loop::SchedulerServerEventAction;
use crate::scheduler_server::query_stage_scheduler::QueryStageScheduler;
use crate::state::backend::StateBackendClient;
use crate::state::SchedulerState;

// include the generated protobuf source as a submodule
#[allow(clippy::all)]
pub mod externalscaler {
    include!(concat!(env!("OUT_DIR"), "/externalscaler.rs"));
}

pub mod event;
mod event_loop;
mod external_scaler;
mod grpc;
mod query_stage_scheduler;

type ExecutorsClient = Arc<RwLock<HashMap<String, ExecutorGrpcClient<Channel>>>>;

#[derive(Clone)]
pub struct SchedulerServer<T: 'static + AsLogicalPlan, U: 'static + AsExecutionPlan> {
    pub(crate) state: Arc<SchedulerState<T, U>>,
    pub start_time: u128,
    policy: TaskSchedulingPolicy,
    executors_client: Option<ExecutorsClient>,
    event_loop: Option<EventLoop<SchedulerServerEvent>>,
    query_stage_event_loop: EventLoop<QueryStageSchedulerEvent>,
    ctx: Arc<RwLock<SessionContext>>,
    codec: BallistaCodec<T, U>,
}

impl<T: 'static + AsLogicalPlan, U: 'static + AsExecutionPlan> SchedulerServer<T, U> {
    pub fn new(
        config: Arc<dyn StateBackendClient>,
        namespace: String,
        ctx: Arc<RwLock<SessionContext>>,
        codec: BallistaCodec<T, U>,
    ) -> Self {
        SchedulerServer::new_with_policy(
            config,
            namespace,
            TaskSchedulingPolicy::PullStaged,
            ctx,
            codec,
        )
    }

    pub fn new_with_policy(
        config: Arc<dyn StateBackendClient>,
        namespace: String,
        policy: TaskSchedulingPolicy,
        ctx: Arc<RwLock<SessionContext>>,
        codec: BallistaCodec<T, U>,
    ) -> Self {
        let state = Arc::new(SchedulerState::new(config, namespace, codec.clone()));

        let (executors_client, event_loop) =
            if matches!(policy, TaskSchedulingPolicy::PushStaged) {
                let executors_client = Arc::new(RwLock::new(HashMap::new()));
                let event_action: Arc<SchedulerServerEventAction<T, U>> =
                    Arc::new(SchedulerServerEventAction::new(
                        state.clone(),
                        executors_client.clone(),
                    ));
                let event_loop =
                    EventLoop::new("scheduler".to_owned(), 10000, event_action);
                (Some(executors_client), Some(event_loop))
            } else {
                (None, None)
            };
        let query_stage_scheduler =
            Arc::new(QueryStageScheduler::new(state.clone(), None));
        let query_stage_event_loop =
            EventLoop::new("query_stage".to_owned(), 10000, query_stage_scheduler);
        Self {
            state,
            start_time: SystemTime::now()
                .duration_since(UNIX_EPOCH)
                .unwrap()
                .as_millis(),
            policy,
            executors_client,
            event_loop,
            query_stage_event_loop,
            ctx,
            codec,
        }
    }

    pub async fn init(&mut self) -> Result<()> {
        {
            // initialize state
            let ctx = self.ctx.read().await;
            self.state.init(&ctx).await?;
        }

        {
            if let Some(event_loop) = self.event_loop.as_mut() {
                event_loop.start()?;

                let query_stage_scheduler = Arc::new(QueryStageScheduler::new(
                    self.state.clone(),
                    Some(event_loop.get_sender()?),
                ));
                let query_stage_event_loop = EventLoop::new(
                    self.query_stage_event_loop.name.clone(),
                    self.query_stage_event_loop.buffer_size,
                    query_stage_scheduler,
                );
                self.query_stage_event_loop = query_stage_event_loop;
            }

            self.query_stage_event_loop.start()?;
        }

        Ok(())
    }

    pub(crate) async fn update_task_status(
        &self,
        tasks_status: Vec<TaskStatus>,
    ) -> Result<()> {
        let num_tasks_status = tasks_status.len() as u32;
        let stage_events = self.state.stage_manager.update_tasks_status(tasks_status);
        if stage_events.is_empty() {
            if let Some(event_loop) = self.event_loop.as_ref() {
                event_loop
                    .get_sender()?
                    .post_event(SchedulerServerEvent::ReviveOffers(num_tasks_status))
                    .await?;
            }
        } else {
            for stage_event in stage_events {
                self.post_stage_event(stage_event).await?;
            }
        }

        Ok(())
    }

    async fn post_stage_event(&self, event: QueryStageSchedulerEvent) -> Result<()> {
        self.query_stage_event_loop
            .get_sender()?
            .post_event(event)
            .await
    }
}

/// Create a DataFusion session context that is compatible with Ballista Configuration
pub fn create_datafusion_context(config: &BallistaConfig) -> SessionContext {
    let config =
        SessionConfig::new().with_target_partitions(config.default_shuffle_partitions());
    SessionContext::with_config(config)
}

<<<<<<< HEAD
/// Update the existing DataFusion session context with Ballista Configuration
pub fn update_datafusion_context(
    session_ctx: Arc<SessionContext>,
    config: &BallistaConfig,
) -> Arc<SessionContext> {
    session_ctx.state.write().config.target_partitions =
        config.default_shuffle_partitions();
    session_ctx
=======
#[cfg(all(test, feature = "sled"))]
mod test {
    use std::sync::Arc;
    use std::time::{Duration, Instant};

    use tokio::sync::RwLock;

    use ballista_core::config::TaskSchedulingPolicy;
    use ballista_core::error::{BallistaError, Result};
    use ballista_core::execution_plans::ShuffleWriterExec;
    use ballista_core::serde::protobuf::{
        job_status, task_status, CompletedTask, LogicalPlanNode, PartitionId,
        PhysicalPlanNode, TaskStatus,
    };
    use ballista_core::serde::scheduler::ExecutorData;
    use ballista_core::serde::BallistaCodec;
    use datafusion::arrow::datatypes::{DataType, Field, Schema};
    use datafusion::logical_plan::{col, sum, LogicalPlan, LogicalPlanBuilder};
    use datafusion::prelude::{SessionConfig, SessionContext};

    use crate::scheduler_server::event::QueryStageSchedulerEvent;
    use crate::scheduler_server::SchedulerServer;
    use crate::state::backend::standalone::StandaloneClient;
    use crate::state::task_scheduler::TaskScheduler;

    #[tokio::test]
    async fn test_pull_based_task_scheduling() -> Result<()> {
        let now = Instant::now();
        test_task_scheduling(TaskSchedulingPolicy::PullStaged, test_plan(), 4).await?;
        println!(
            "pull-based task scheduling cost {}ms",
            now.elapsed().as_millis()
        );

        Ok(())
    }

    #[tokio::test]
    async fn test_push_based_task_scheduling() -> Result<()> {
        let now = Instant::now();
        test_task_scheduling(TaskSchedulingPolicy::PushStaged, test_plan(), 4).await?;
        println!(
            "push-based task scheduling cost {}ms",
            now.elapsed().as_millis()
        );

        Ok(())
    }

    async fn test_task_scheduling(
        policy: TaskSchedulingPolicy,
        plan_of_linear_stages: LogicalPlan,
        total_available_task_slots: usize,
    ) -> Result<()> {
        let config =
            SessionConfig::new().with_target_partitions(total_available_task_slots);
        let scheduler = test_scheduler(policy, config).await?;
        if matches!(policy, TaskSchedulingPolicy::PushStaged) {
            let executors = test_executors(total_available_task_slots);
            for executor_data in executors {
                scheduler
                    .state
                    .executor_manager
                    .save_executor_data(executor_data);
            }
        }

        let plan = async {
            let ctx = scheduler.ctx.read().await.clone();
            let optimized_plan = ctx.optimize(&plan_of_linear_stages).map_err(|e| {
                BallistaError::General(format!(
                    "Could not create optimized logical plan: {}",
                    e
                ))
            })?;

            ctx.create_physical_plan(&optimized_plan)
                .await
                .map_err(|e| {
                    BallistaError::General(format!(
                        "Could not create physical plan: {}",
                        e
                    ))
                })
        }
        .await?;

        let job_id = "job";

        {
            // verify job submit
            scheduler
                .post_stage_event(QueryStageSchedulerEvent::JobSubmitted(
                    job_id.to_owned(),
                    plan,
                ))
                .await?;

            let waiting_time_ms =
                test_waiting_async(|| scheduler.state.get_job_metadata(job_id).is_some())
                    .await;
            let job_status = scheduler.state.get_job_metadata(job_id);
            assert!(
                job_status.is_some(),
                "Fail to receive JobSubmitted event within {}ms",
                waiting_time_ms
            );
        }

        let stage_task_num = test_get_job_stage_task_num(&scheduler, job_id);
        let first_stage_id = 1u32;
        let final_stage_id = stage_task_num.len() as u32 - 1;
        assert!(scheduler
            .state
            .stage_manager
            .is_final_stage(job_id, final_stage_id));

        if matches!(policy, TaskSchedulingPolicy::PullStaged) {
            assert!(!scheduler.state.stage_manager.has_running_tasks());
            assert!(scheduler
                .state
                .stage_manager
                .is_running_stage(job_id, first_stage_id));
            if first_stage_id != final_stage_id {
                assert!(scheduler
                    .state
                    .stage_manager
                    .is_pending_stage(job_id, final_stage_id));
            }
        }

        // complete stage one by one
        for stage_id in first_stage_id..final_stage_id {
            let next_stage_id = stage_id + 1;
            let num_tasks = stage_task_num[stage_id as usize] as usize;
            if matches!(policy, TaskSchedulingPolicy::PullStaged) {
                let mut executors = test_executors(total_available_task_slots);
                let _fet_tasks = scheduler
                    .state
                    .fetch_schedulable_tasks(&mut executors, 1)
                    .await?;
            }
            assert!(scheduler.state.stage_manager.has_running_tasks());
            assert!(scheduler
                .state
                .stage_manager
                .is_running_stage(job_id, stage_id));
            assert!(scheduler
                .state
                .stage_manager
                .is_pending_stage(job_id, next_stage_id));

            test_complete_stage(&scheduler, job_id, 1, num_tasks).await?;
            assert!(!scheduler.state.stage_manager.has_running_tasks());
            assert!(!scheduler
                .state
                .stage_manager
                .is_running_stage(job_id, stage_id));
            assert!(scheduler
                .state
                .stage_manager
                .is_completed_stage(job_id, stage_id));
            let waiting_time_ms = test_waiting_async(|| {
                !scheduler
                    .state
                    .stage_manager
                    .is_pending_stage(job_id, next_stage_id)
            })
            .await;
            assert!(
                !scheduler
                    .state
                    .stage_manager
                    .is_pending_stage(job_id, next_stage_id),
                "Fail to update stage state machine within {}ms",
                waiting_time_ms
            );
            assert!(scheduler
                .state
                .stage_manager
                .is_running_stage(job_id, next_stage_id));
        }

        // complete the final stage
        {
            let num_tasks = stage_task_num[final_stage_id as usize] as usize;
            if matches!(policy, TaskSchedulingPolicy::PullStaged) {
                let mut executors = test_executors(total_available_task_slots);
                let _fet_tasks = scheduler
                    .state
                    .fetch_schedulable_tasks(&mut executors, 1)
                    .await?;
            }
            assert!(scheduler.state.stage_manager.has_running_tasks());

            test_complete_stage(&scheduler, job_id, final_stage_id, num_tasks).await?;
            assert!(!scheduler.state.stage_manager.has_running_tasks());
            assert!(!scheduler
                .state
                .stage_manager
                .is_running_stage(job_id, final_stage_id));
            assert!(scheduler
                .state
                .stage_manager
                .is_completed_stage(job_id, final_stage_id));
            let waiting_time_ms = test_waiting_async(|| {
                let job_status = scheduler.state.get_job_metadata(job_id).unwrap();
                matches!(job_status.status, Some(job_status::Status::Completed(_)))
            })
            .await;

            let job_status = scheduler.state.get_job_metadata(job_id).unwrap();
            assert!(
                matches!(job_status.status, Some(job_status::Status::Completed(_))),
                "Fail to update job state machine within {}ms",
                waiting_time_ms
            );
        }

        Ok(())
    }

    async fn test_waiting_async<F>(cond: F) -> u64
    where
        F: Fn() -> bool,
    {
        let round_waiting_time = 10;
        let num_round = 5;
        for _i in 0..num_round {
            if cond() {
                break;
            }
            tokio::time::sleep(Duration::from_millis(round_waiting_time)).await;
        }

        round_waiting_time * num_round
    }

    async fn test_complete_stage(
        scheduler: &SchedulerServer<LogicalPlanNode, PhysicalPlanNode>,
        job_id: &str,
        stage_id: u32,
        num_tasks: usize,
    ) -> Result<()> {
        let tasks_status: Vec<TaskStatus> = (0..num_tasks as u32)
            .into_iter()
            .map(|task_id| TaskStatus {
                status: Some(task_status::Status::Completed(CompletedTask {
                    executor_id: "localhost".to_owned(),
                    partitions: Vec::new(),
                })),
                task_id: Some(PartitionId {
                    job_id: job_id.to_owned(),
                    stage_id,
                    partition_id: task_id,
                }),
            })
            .collect();
        scheduler.update_task_status(tasks_status).await
    }

    async fn test_scheduler(
        policy: TaskSchedulingPolicy,
        config: SessionConfig,
    ) -> Result<SchedulerServer<LogicalPlanNode, PhysicalPlanNode>> {
        let state_storage = Arc::new(StandaloneClient::try_new_temporary()?);
        let mut scheduler: SchedulerServer<LogicalPlanNode, PhysicalPlanNode> =
            SchedulerServer::new_with_policy(
                state_storage.clone(),
                "default".to_owned(),
                policy,
                Arc::new(RwLock::new(SessionContext::with_config(config))),
                BallistaCodec::default(),
            );
        scheduler.init().await?;

        Ok(scheduler)
    }

    fn test_executors(num_partitions: usize) -> Vec<ExecutorData> {
        let task_slots = (num_partitions as u32 + 1) / 2;

        vec![
            ExecutorData {
                executor_id: "localhost1".to_owned(),
                total_task_slots: task_slots,
                available_task_slots: task_slots,
            },
            ExecutorData {
                executor_id: "localhost2".to_owned(),
                total_task_slots: num_partitions as u32 - task_slots,
                available_task_slots: num_partitions as u32 - task_slots,
            },
        ]
    }

    fn test_get_job_stage_task_num(
        scheduler: &SchedulerServer<LogicalPlanNode, PhysicalPlanNode>,
        job_id: &str,
    ) -> Vec<u32> {
        let mut ret = vec![0, 1];
        let mut stage_id = 1;
        while let Some(stage_plan) = scheduler.state.get_stage_plan(job_id, stage_id) {
            if let Some(shuffle_writer) =
                stage_plan.as_any().downcast_ref::<ShuffleWriterExec>()
            {
                if let Some(partitions) = shuffle_writer.shuffle_output_partitioning() {
                    ret.push(partitions.partition_count() as u32)
                }
            }
            stage_id += 1;
        }

        ret
    }

    fn test_plan() -> LogicalPlan {
        let schema = Schema::new(vec![
            Field::new("id", DataType::Utf8, false),
            Field::new("gmv", DataType::UInt64, false),
        ]);

        LogicalPlanBuilder::scan_empty(None, &schema, Some(vec![0, 1]))
            .unwrap()
            .aggregate(vec![col("id")], vec![sum(col("gmv"))])
            .unwrap()
            .build()
            .unwrap()
    }
>>>>>>> 8de2a761
}<|MERGE_RESOLUTION|>--- conflicted
+++ resolved
@@ -186,7 +186,6 @@
     SessionContext::with_config(config)
 }
 
-<<<<<<< HEAD
 /// Update the existing DataFusion session context with Ballista Configuration
 pub fn update_datafusion_context(
     session_ctx: Arc<SessionContext>,
@@ -195,7 +194,8 @@
     session_ctx.state.write().config.target_partitions =
         config.default_shuffle_partitions();
     session_ctx
-=======
+}
+
 #[cfg(all(test, feature = "sled"))]
 mod test {
     use std::sync::Arc;
@@ -525,5 +525,4 @@
             .build()
             .unwrap()
     }
->>>>>>> 8de2a761
 }