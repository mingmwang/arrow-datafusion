--- conflicted
+++ resolved
@@ -31,9 +31,5 @@
 rustyline = "9.0"
 tokio = { version = "1.0", features = ["macros", "rt", "rt-multi-thread", "sync"] }
 datafusion = { path = "../datafusion", version = "6.0.0" }
-<<<<<<< HEAD
 arrow = { package = "arrow2", version="0.9", features = ["io_print"] }
-=======
-arrow = { version = "8.0.0" }
->>>>>>> 63d24bf5
 ballista = { path = "../ballista/rust/client", version = "0.6.0" }