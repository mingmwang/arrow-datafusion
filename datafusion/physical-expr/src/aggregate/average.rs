// Licensed to the Apache Software Foundation (ASF) under one
// or more contributor license agreements.  See the NOTICE file
// distributed with this work for additional information
// regarding copyright ownership.  The ASF licenses this file
// to you under the Apache License, Version 2.0 (the
// "License"); you may not use this file except in compliance
// with the License.  You may obtain a copy of the License at
//
//   http://www.apache.org/licenses/LICENSE-2.0
//
// Unless required by applicable law or agreed to in writing,
// software distributed under the License is distributed on an
// "AS IS" BASIS, WITHOUT WARRANTIES OR CONDITIONS OF ANY
// KIND, either express or implied.  See the License for the
// specific language governing permissions and limitations
// under the License.

//! Defines physical expressions that can evaluated at runtime during query execution

use std::any::Any;
use std::convert::TryFrom;
use std::sync::Arc;

use crate::aggregate::row_accumulator::{
    is_row_accumulator_support_dtype, RowAccumulator,
};
use crate::aggregate::sum;
use crate::aggregate::sum::sum_batch;
<<<<<<< HEAD
use crate::aggregate::utils::down_cast_any_ref;
=======
use crate::aggregate::utils::calculate_result_decimal_for_avg;
>>>>>>> c97048d1
use crate::expressions::format_state_name;
use crate::{AggregateExpr, PhysicalExpr};
use arrow::compute;
use arrow::datatypes::DataType;
use arrow::{
    array::{ArrayRef, UInt64Array},
    datatypes::Field,
};
use arrow_array::Array;
use datafusion_common::{downcast_value, ScalarValue};
use datafusion_common::{DataFusionError, Result};
use datafusion_expr::Accumulator;
use datafusion_row::accessor::RowAccessor;

/// AVG aggregate expression
#[derive(Debug, Clone)]
pub struct Avg {
    name: String,
    expr: Arc<dyn PhysicalExpr>,
    pub sum_data_type: DataType,
    rt_data_type: DataType,
    pub pre_cast_to_sum_type: bool,
}

impl Avg {
    /// Create a new AVG aggregate function
    pub fn new(
        expr: Arc<dyn PhysicalExpr>,
        name: impl Into<String>,
        sum_data_type: DataType,
    ) -> Self {
        Self::new_with_pre_cast(expr, name, sum_data_type.clone(), sum_data_type, false)
    }

    pub fn new_with_pre_cast(
        expr: Arc<dyn PhysicalExpr>,
        name: impl Into<String>,
        sum_data_type: DataType,
        rt_data_type: DataType,
        cast_to_sum_type: bool,
    ) -> Self {
        // the internal sum data type of avg just support FLOAT64 and Decimal data type.
        assert!(matches!(
            sum_data_type,
            DataType::Float64 | DataType::Decimal128(_, _)
        ));
        // the result of avg just support FLOAT64 and Decimal data type.
        assert!(matches!(
            rt_data_type,
            DataType::Float64 | DataType::Decimal128(_, _)
        ));
        Self {
            name: name.into(),
            expr,
            sum_data_type,
            rt_data_type,
            pre_cast_to_sum_type: cast_to_sum_type,
        }
    }
}

impl AggregateExpr for Avg {
    /// Return a reference to Any that can be used for downcasting
    fn as_any(&self) -> &dyn Any {
        self
    }

    fn field(&self) -> Result<Field> {
        Ok(Field::new(&self.name, self.rt_data_type.clone(), true))
    }

    fn create_accumulator(&self) -> Result<Box<dyn Accumulator>> {
        Ok(Box::new(AvgAccumulator::try_new(
            // avg is f64 or decimal
            &self.sum_data_type,
            &self.rt_data_type,
        )?))
    }

    fn state_fields(&self) -> Result<Vec<Field>> {
        Ok(vec![
            Field::new(
                format_state_name(&self.name, "count"),
                DataType::UInt64,
                true,
            ),
            Field::new(
                format_state_name(&self.name, "sum"),
                self.sum_data_type.clone(),
                true,
            ),
        ])
    }

    fn expressions(&self) -> Vec<Arc<dyn PhysicalExpr>> {
        vec![self.expr.clone()]
    }

    fn name(&self) -> &str {
        &self.name
    }

    fn row_accumulator_supported(&self) -> bool {
        is_row_accumulator_support_dtype(&self.sum_data_type)
    }

    fn supports_bounded_execution(&self) -> bool {
        true
    }

    fn create_row_accumulator(
        &self,
        start_index: usize,
    ) -> Result<Box<dyn RowAccumulator>> {
        Ok(Box::new(AvgRowAccumulator::new(
            start_index,
            self.sum_data_type.clone(),
        )))
    }

    fn reverse_expr(&self) -> Option<Arc<dyn AggregateExpr>> {
        Some(Arc::new(self.clone()))
    }

    fn create_sliding_accumulator(&self) -> Result<Box<dyn Accumulator>> {
        Ok(Box::new(AvgAccumulator::try_new(
            &self.sum_data_type,
            &self.rt_data_type,
        )?))
    }
}

impl PartialEq<dyn Any> for Avg {
    fn eq(&self, other: &dyn Any) -> bool {
        down_cast_any_ref(other)
            .downcast_ref::<Self>()
            .map(|x| {
                self.name == x.name
                    && self.data_type == x.data_type
                    && self.expr.eq(&x.expr)
            })
            .unwrap_or(false)
    }
}

/// An accumulator to compute the average
#[derive(Debug)]
pub struct AvgAccumulator {
    // sum is used for null
    sum: ScalarValue,
    sum_data_type: DataType,
    return_data_type: DataType,
    count: u64,
}

impl AvgAccumulator {
    /// Creates a new `AvgAccumulator`
    pub fn try_new(datatype: &DataType, return_data_type: &DataType) -> Result<Self> {
        Ok(Self {
            sum: ScalarValue::try_from(datatype)?,
            sum_data_type: datatype.clone(),
            return_data_type: return_data_type.clone(),
            count: 0,
        })
    }
}

impl Accumulator for AvgAccumulator {
    fn state(&self) -> Result<Vec<ScalarValue>> {
        Ok(vec![ScalarValue::from(self.count), self.sum.clone()])
    }

    fn update_batch(&mut self, values: &[ArrayRef]) -> Result<()> {
        let values = &values[0];

        self.count += (values.len() - values.data().null_count()) as u64;
        self.sum = self
            .sum
            .add(&sum::sum_batch(values, &self.sum_data_type)?)?;
        Ok(())
    }

    fn retract_batch(&mut self, values: &[ArrayRef]) -> Result<()> {
        let values = &values[0];
        self.count -= (values.len() - values.data().null_count()) as u64;
        let delta = sum_batch(values, &self.sum_data_type)?;
        self.sum = self.sum.sub(&delta)?;
        Ok(())
    }

    fn merge_batch(&mut self, states: &[ArrayRef]) -> Result<()> {
        let counts = downcast_value!(states[0], UInt64Array);
        // counts are summed
        self.count += compute::sum(counts).unwrap_or(0);

        // sums are summed
        self.sum = self
            .sum
            .add(&sum::sum_batch(&states[1], &self.sum_data_type)?)?;
        Ok(())
    }

    fn evaluate(&self) -> Result<ScalarValue> {
        match self.sum {
            ScalarValue::Float64(e) => {
                Ok(ScalarValue::Float64(e.map(|f| f / self.count as f64)))
            }
            ScalarValue::Decimal128(value, precision, scale) => {
                Ok(match value {
                    None => ScalarValue::Decimal128(None, precision, scale),
                    Some(value) => {
                        // now the sum_type and return type is not the same, need to convert the sum type to return type
                        calculate_result_decimal_for_avg(
                            value,
                            self.count as i128,
                            scale,
                            &self.return_data_type,
                        )?
                    }
                })
            }
            _ => Err(DataFusionError::Internal(
                "Sum should be f64 on average".to_string(),
            )),
        }
    }

    fn size(&self) -> usize {
        std::mem::size_of_val(self) - std::mem::size_of_val(&self.sum) + self.sum.size()
    }
}

#[derive(Debug)]
struct AvgRowAccumulator {
    state_index: usize,
    sum_datatype: DataType,
}

impl AvgRowAccumulator {
    pub fn new(start_index: usize, sum_datatype: DataType) -> Self {
        Self {
            state_index: start_index,
            sum_datatype,
        }
    }
}

impl RowAccumulator for AvgRowAccumulator {
    fn update_batch(
        &mut self,
        values: &[ArrayRef],
        accessor: &mut RowAccessor,
    ) -> Result<()> {
        let values = &values[0];
        // count
        let delta = (values.len() - values.data().null_count()) as u64;
        accessor.add_u64(self.state_index(), delta);

        // sum
        sum::add_to_row(
            self.state_index() + 1,
            accessor,
            &sum::sum_batch(values, &self.sum_datatype)?,
        )?;
        Ok(())
    }

    fn merge_batch(
        &mut self,
        states: &[ArrayRef],
        accessor: &mut RowAccessor,
    ) -> Result<()> {
        let counts = downcast_value!(states[0], UInt64Array);
        // count
        let delta = compute::sum(counts).unwrap_or(0);
        accessor.add_u64(self.state_index(), delta);

        // sum
        let difference = sum::sum_batch(&states[1], &self.sum_datatype)?;
        sum::add_to_row(self.state_index() + 1, accessor, &difference)?;
        Ok(())
    }

    fn evaluate(&self, accessor: &RowAccessor) -> Result<ScalarValue> {
        assert_eq!(self.sum_datatype, DataType::Float64);
        Ok(match accessor.get_u64_opt(self.state_index()) {
            None => ScalarValue::Float64(None),
            Some(0) => ScalarValue::Float64(None),
            Some(n) => ScalarValue::Float64(
                accessor
                    .get_f64_opt(self.state_index() + 1)
                    .map(|f| f / n as f64),
            ),
        })
    }

    #[inline(always)]
    fn state_index(&self) -> usize {
        self.state_index
    }
}

#[cfg(test)]
mod tests {
    use super::*;
    use crate::expressions::col;
    use crate::expressions::tests::aggregate;
    use crate::generic_test_op;
    use arrow::record_batch::RecordBatch;
    use arrow::{array::*, datatypes::*};
    use datafusion_common::Result;

    #[test]
    fn avg_decimal() -> Result<()> {
        // test agg
        let array: ArrayRef = Arc::new(
            (1..7)
                .map(Some)
                .collect::<Decimal128Array>()
                .with_precision_and_scale(10, 0)?,
        );

        generic_test_op!(
            array,
            DataType::Decimal128(10, 0),
            Avg,
            ScalarValue::Decimal128(Some(35000), 14, 4)
        )
    }

    #[test]
    fn avg_decimal_with_nulls() -> Result<()> {
        let array: ArrayRef = Arc::new(
            (1..6)
                .map(|i| if i == 2 { None } else { Some(i) })
                .collect::<Decimal128Array>()
                .with_precision_and_scale(10, 0)?,
        );
        generic_test_op!(
            array,
            DataType::Decimal128(10, 0),
            Avg,
            ScalarValue::Decimal128(Some(32500), 14, 4)
        )
    }

    #[test]
    fn avg_decimal_all_nulls() -> Result<()> {
        // test agg
        let array: ArrayRef = Arc::new(
            std::iter::repeat::<Option<i128>>(None)
                .take(6)
                .collect::<Decimal128Array>()
                .with_precision_and_scale(10, 0)?,
        );
        generic_test_op!(
            array,
            DataType::Decimal128(10, 0),
            Avg,
            ScalarValue::Decimal128(None, 14, 4)
        )
    }

    #[test]
    fn avg_i32() -> Result<()> {
        let a: ArrayRef = Arc::new(Int32Array::from(vec![1, 2, 3, 4, 5]));
        generic_test_op!(a, DataType::Int32, Avg, ScalarValue::from(3_f64))
    }

    #[test]
    fn avg_i32_with_nulls() -> Result<()> {
        let a: ArrayRef = Arc::new(Int32Array::from(vec![
            Some(1),
            None,
            Some(3),
            Some(4),
            Some(5),
        ]));
        generic_test_op!(a, DataType::Int32, Avg, ScalarValue::from(3.25f64))
    }

    #[test]
    fn avg_i32_all_nulls() -> Result<()> {
        let a: ArrayRef = Arc::new(Int32Array::from(vec![None, None]));
        generic_test_op!(a, DataType::Int32, Avg, ScalarValue::Float64(None))
    }

    #[test]
    fn avg_u32() -> Result<()> {
        let a: ArrayRef =
            Arc::new(UInt32Array::from(vec![1_u32, 2_u32, 3_u32, 4_u32, 5_u32]));
        generic_test_op!(a, DataType::UInt32, Avg, ScalarValue::from(3.0f64))
    }

    #[test]
    fn avg_f32() -> Result<()> {
        let a: ArrayRef =
            Arc::new(Float32Array::from(vec![1_f32, 2_f32, 3_f32, 4_f32, 5_f32]));
        generic_test_op!(a, DataType::Float32, Avg, ScalarValue::from(3_f64))
    }

    #[test]
    fn avg_f64() -> Result<()> {
        let a: ArrayRef =
            Arc::new(Float64Array::from(vec![1_f64, 2_f64, 3_f64, 4_f64, 5_f64]));
        generic_test_op!(a, DataType::Float64, Avg, ScalarValue::from(3_f64))
    }
}<|MERGE_RESOLUTION|>--- conflicted
+++ resolved
@@ -26,11 +26,8 @@
 };
 use crate::aggregate::sum;
 use crate::aggregate::sum::sum_batch;
-<<<<<<< HEAD
+use crate::aggregate::utils::calculate_result_decimal_for_avg;
 use crate::aggregate::utils::down_cast_any_ref;
-=======
-use crate::aggregate::utils::calculate_result_decimal_for_avg;
->>>>>>> c97048d1
 use crate::expressions::format_state_name;
 use crate::{AggregateExpr, PhysicalExpr};
 use arrow::compute;
@@ -169,7 +166,8 @@
             .downcast_ref::<Self>()
             .map(|x| {
                 self.name == x.name
-                    && self.data_type == x.data_type
+                    && self.sum_data_type == x.sum_data_type
+                    && self.rt_data_type == x.rt_data_type
                     && self.expr.eq(&x.expr)
             })
             .unwrap_or(false)
