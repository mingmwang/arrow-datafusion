// Licensed to the Apache Software Foundation (ASF) under one
// or more contributor license agreements.  See the NOTICE file
// distributed with this work for additional information
// regarding copyright ownership.  The ASF licenses this file
// to you under the Apache License, Version 2.0 (the
// "License"); you may not use this file except in compliance
// with the License.  You may obtain a copy of the License at
//
//   http://www.apache.org/licenses/LICENSE-2.0
//
// Unless required by applicable law or agreed to in writing,
// software distributed under the License is distributed on an
// "AS IS" BASIS, WITHOUT WARRANTIES OR CONDITIONS OF ANY
// KIND, either express or implied.  See the License for the
// specific language governing permissions and limitations
// under the License.

use super::*;

#[tokio::test]
async fn explain_analyze_baseline_metrics() {
    // This test uses the execute function to run an actual plan under EXPLAIN ANALYZE
    // and then validate the presence of baseline metrics for supported operators
    let config = ExecutionConfig::new().with_target_partitions(3);
    let mut ctx = ExecutionContext::with_config(config);
    register_aggregate_csv_by_sql(&mut ctx).await;
    // a query with as many operators as we have metrics for
    let sql = "EXPLAIN ANALYZE \
               SELECT count(*) as cnt FROM \
                 (SELECT count(*), c1 \
                  FROM aggregate_test_100 \
                  WHERE c13 != 'C2GT5KVyOPZpgKVl110TyZO0NcJ434' \
                  GROUP BY c1 \
                  ORDER BY c1 ) AS a \
                 UNION ALL \
               SELECT 1 as cnt \
                 UNION ALL \
               SELECT lead(c1, 1) OVER () as cnt FROM (select 1 as c1) AS b \
               LIMIT 3";
    println!("running query: {}", sql);
    let plan = ctx.create_logical_plan(sql).unwrap();
    let plan = ctx.optimize(&plan).unwrap();
    let physical_plan = ctx.create_physical_plan(&plan).await.unwrap();
<<<<<<< HEAD
    let results = collect(physical_plan.clone()).await.unwrap();
    let formatted = print::write(&results);
=======
    let runtime = ctx.state.lock().unwrap().runtime_env.clone();
    let results = collect(physical_plan.clone(), runtime).await.unwrap();
    let formatted = arrow::util::pretty::pretty_format_batches(&results)
        .unwrap()
        .to_string();
>>>>>>> 63d24bf5
    println!("Query Output:\n\n{}", formatted);

    assert_metrics!(
        &formatted,
        "HashAggregateExec: mode=Partial, gby=[]",
        "metrics=[output_rows=3, elapsed_compute="
    );
    assert_metrics!(
        &formatted,
        "HashAggregateExec: mode=FinalPartitioned, gby=[c1@0 as c1]",
        "metrics=[output_rows=5, elapsed_compute="
    );
    assert_metrics!(
        &formatted,
        "SortExec: [c1@0 ASC NULLS LAST]",
        "metrics=[output_rows=5, elapsed_compute="
    );
    assert_metrics!(
        &formatted,
        "FilterExec: c13@1 != C2GT5KVyOPZpgKVl110TyZO0NcJ434",
        "metrics=[output_rows=99, elapsed_compute="
    );
    assert_metrics!(
        &formatted,
        "GlobalLimitExec: limit=3, ",
        "metrics=[output_rows=1, elapsed_compute="
    );
    assert_metrics!(
        &formatted,
        "LocalLimitExec: limit=3",
        "metrics=[output_rows=3, elapsed_compute="
    );
    assert_metrics!(
        &formatted,
        "ProjectionExec: expr=[COUNT(UInt8(1))",
        "metrics=[output_rows=1, elapsed_compute="
    );
    assert_metrics!(
        &formatted,
        "CoalesceBatchesExec: target_batch_size=4096",
        "metrics=[output_rows=5, elapsed_compute"
    );
    assert_metrics!(
        &formatted,
        "CoalescePartitionsExec",
        "metrics=[output_rows=5, elapsed_compute="
    );
    assert_metrics!(
        &formatted,
        "UnionExec",
        "metrics=[output_rows=3, elapsed_compute="
    );
    assert_metrics!(
        &formatted,
        "WindowAggExec",
        "metrics=[output_rows=1, elapsed_compute="
    );

    fn expected_to_have_metrics(plan: &dyn ExecutionPlan) -> bool {
        use datafusion::physical_plan;
        use datafusion::physical_plan::sorts;

        plan.as_any().downcast_ref::<sorts::sort::SortExec>().is_some()
            || plan.as_any().downcast_ref::<physical_plan::hash_aggregate::HashAggregateExec>().is_some()
            // CoalescePartitionsExec doesn't do any work so is not included
            || plan.as_any().downcast_ref::<physical_plan::filter::FilterExec>().is_some()
            || plan.as_any().downcast_ref::<physical_plan::limit::GlobalLimitExec>().is_some()
            || plan.as_any().downcast_ref::<physical_plan::limit::LocalLimitExec>().is_some()
            || plan.as_any().downcast_ref::<physical_plan::projection::ProjectionExec>().is_some()
            || plan.as_any().downcast_ref::<physical_plan::coalesce_batches::CoalesceBatchesExec>().is_some()
            || plan.as_any().downcast_ref::<physical_plan::coalesce_partitions::CoalescePartitionsExec>().is_some()
            || plan.as_any().downcast_ref::<physical_plan::union::UnionExec>().is_some()
            || plan.as_any().downcast_ref::<physical_plan::windows::WindowAggExec>().is_some()
    }

    // Validate that the recorded elapsed compute time was more than
    // zero for all operators as well as the start/end timestamp are set
    struct TimeValidator {}
    impl ExecutionPlanVisitor for TimeValidator {
        type Error = std::convert::Infallible;

        fn pre_visit(
            &mut self,
            plan: &dyn ExecutionPlan,
        ) -> std::result::Result<bool, Self::Error> {
            if !expected_to_have_metrics(plan) {
                return Ok(true);
            }
            let metrics = plan.metrics().unwrap().aggregate_by_partition();

            assert!(metrics.output_rows().unwrap() > 0);
            assert!(metrics.elapsed_compute().unwrap() > 0);

            let mut saw_start = false;
            let mut saw_end = false;
            metrics.iter().for_each(|m| match m.value() {
                MetricValue::StartTimestamp(ts) => {
                    saw_start = true;
                    assert!(ts.value().unwrap().timestamp_nanos() > 0);
                }
                MetricValue::EndTimestamp(ts) => {
                    saw_end = true;
                    assert!(ts.value().unwrap().timestamp_nanos() > 0);
                }
                _ => {}
            });

            assert!(saw_start);
            assert!(saw_end);

            Ok(true)
        }
    }

    datafusion::physical_plan::accept(physical_plan.as_ref(), &mut TimeValidator {})
        .unwrap();
}

#[tokio::test]
async fn csv_explain_plans() {
    // This test verify the look of each plan in its full cycle plan creation

    let mut ctx = ExecutionContext::new();
    register_aggregate_csv_by_sql(&mut ctx).await;
    let sql = "EXPLAIN SELECT c1 FROM aggregate_test_100 where c2 > 10";

    // Logical plan
    // Create plan
    let msg = format!("Creating logical plan for '{}'", sql);
    let plan = ctx.create_logical_plan(sql).expect(&msg);
    let logical_schema = plan.schema();
    //
    println!("SQL: {}", sql);
    //
    // Verify schema
    let expected = vec![
        "Explain [plan_type:Utf8, plan:Utf8]",
        "  Projection: #aggregate_test_100.c1 [c1:Utf8]",
        "    Filter: #aggregate_test_100.c2 > Int64(10) [c1:Utf8, c2:Int32, c3:Int16, c4:Int16, c5:Int32, c6:Int64, c7:Int16, c8:Int32, c9:Int64, c10:Utf8, c11:Float32, c12:Float64, c13:Utf8]",
        "      TableScan: aggregate_test_100 projection=None [c1:Utf8, c2:Int32, c3:Int16, c4:Int16, c5:Int32, c6:Int64, c7:Int16, c8:Int32, c9:Int64, c10:Utf8, c11:Float32, c12:Float64, c13:Utf8]",
    ];
    let formatted = plan.display_indent_schema().to_string();
    let actual: Vec<&str> = formatted.trim().lines().collect();
    assert_eq!(
        expected, actual,
        "\n\nexpected:\n\n{:#?}\nactual:\n\n{:#?}\n\n",
        expected, actual
    );
    //
    // Verify the text format of the plan
    let expected = vec![
        "Explain",
        "  Projection: #aggregate_test_100.c1",
        "    Filter: #aggregate_test_100.c2 > Int64(10)",
        "      TableScan: aggregate_test_100 projection=None",
    ];
    let formatted = plan.display_indent().to_string();
    let actual: Vec<&str> = formatted.trim().lines().collect();
    assert_eq!(
        expected, actual,
        "\n\nexpected:\n\n{:#?}\nactual:\n\n{:#?}\n\n",
        expected, actual
    );
    //
    // verify the grahviz format of the plan
    let expected = vec![
        "// Begin DataFusion GraphViz Plan (see https://graphviz.org)",
        "digraph {",
        "  subgraph cluster_1",
        "  {",
        "    graph[label=\"LogicalPlan\"]",
        "    2[shape=box label=\"Explain\"]",
        "    3[shape=box label=\"Projection: #aggregate_test_100.c1\"]",
        "    2 -> 3 [arrowhead=none, arrowtail=normal, dir=back]",
        "    4[shape=box label=\"Filter: #aggregate_test_100.c2 > Int64(10)\"]",
        "    3 -> 4 [arrowhead=none, arrowtail=normal, dir=back]",
        "    5[shape=box label=\"TableScan: aggregate_test_100 projection=None\"]",
        "    4 -> 5 [arrowhead=none, arrowtail=normal, dir=back]",
        "  }",
        "  subgraph cluster_6",
        "  {",
        "    graph[label=\"Detailed LogicalPlan\"]",
        "    7[shape=box label=\"Explain\\nSchema: [plan_type:Utf8, plan:Utf8]\"]",
        "    8[shape=box label=\"Projection: #aggregate_test_100.c1\\nSchema: [c1:Utf8]\"]",
        "    7 -> 8 [arrowhead=none, arrowtail=normal, dir=back]",
        "    9[shape=box label=\"Filter: #aggregate_test_100.c2 > Int64(10)\\nSchema: [c1:Utf8, c2:Int32, c3:Int16, c4:Int16, c5:Int32, c6:Int64, c7:Int16, c8:Int32, c9:Int64, c10:Utf8, c11:Float32, c12:Float64, c13:Utf8]\"]",
        "    8 -> 9 [arrowhead=none, arrowtail=normal, dir=back]",
        "    10[shape=box label=\"TableScan: aggregate_test_100 projection=None\\nSchema: [c1:Utf8, c2:Int32, c3:Int16, c4:Int16, c5:Int32, c6:Int64, c7:Int16, c8:Int32, c9:Int64, c10:Utf8, c11:Float32, c12:Float64, c13:Utf8]\"]",
        "    9 -> 10 [arrowhead=none, arrowtail=normal, dir=back]",
        "  }",
        "}",
        "// End DataFusion GraphViz Plan",
    ];
    let formatted = plan.display_graphviz().to_string();
    let actual: Vec<&str> = formatted.trim().lines().collect();
    assert_eq!(
        expected, actual,
        "\n\nexpected:\n\n{:#?}\nactual:\n\n{:#?}\n\n",
        expected, actual
    );

    // Optimized logical plan
    //
    let msg = format!("Optimizing logical plan for '{}': {:?}", sql, plan);
    let plan = ctx.optimize(&plan).expect(&msg);
    let optimized_logical_schema = plan.schema();
    // Both schema has to be the same
    assert_eq!(logical_schema.as_ref(), optimized_logical_schema.as_ref());
    //
    // Verify schema
    let expected = vec![
        "Explain [plan_type:Utf8, plan:Utf8]",
        "  Projection: #aggregate_test_100.c1 [c1:Utf8]",
        "    Filter: #aggregate_test_100.c2 > Int64(10) [c1:Utf8, c2:Int32]",
        "      TableScan: aggregate_test_100 projection=Some([0, 1]), filters=[#aggregate_test_100.c2 > Int64(10)] [c1:Utf8, c2:Int32]",
    ];
    let formatted = plan.display_indent_schema().to_string();
    let actual: Vec<&str> = formatted.trim().lines().collect();
    assert_eq!(
        expected, actual,
        "\n\nexpected:\n\n{:#?}\nactual:\n\n{:#?}\n\n",
        expected, actual
    );
    //
    // Verify the text format of the plan
    let expected = vec![
        "Explain",
        "  Projection: #aggregate_test_100.c1",
        "    Filter: #aggregate_test_100.c2 > Int64(10)",
        "      TableScan: aggregate_test_100 projection=Some([0, 1]), filters=[#aggregate_test_100.c2 > Int64(10)]",
    ];
    let formatted = plan.display_indent().to_string();
    let actual: Vec<&str> = formatted.trim().lines().collect();
    assert_eq!(
        expected, actual,
        "\n\nexpected:\n\n{:#?}\nactual:\n\n{:#?}\n\n",
        expected, actual
    );
    //
    // verify the grahviz format of the plan
    let expected = vec![
        "// Begin DataFusion GraphViz Plan (see https://graphviz.org)",
        "digraph {",
        "  subgraph cluster_1",
        "  {",
        "    graph[label=\"LogicalPlan\"]",
        "    2[shape=box label=\"Explain\"]",
        "    3[shape=box label=\"Projection: #aggregate_test_100.c1\"]",
        "    2 -> 3 [arrowhead=none, arrowtail=normal, dir=back]",
        "    4[shape=box label=\"Filter: #aggregate_test_100.c2 > Int64(10)\"]",
        "    3 -> 4 [arrowhead=none, arrowtail=normal, dir=back]",
        "    5[shape=box label=\"TableScan: aggregate_test_100 projection=Some([0, 1]), filters=[#aggregate_test_100.c2 > Int64(10)]\"]",
        "    4 -> 5 [arrowhead=none, arrowtail=normal, dir=back]",
        "  }",
        "  subgraph cluster_6",
        "  {",
        "    graph[label=\"Detailed LogicalPlan\"]",
        "    7[shape=box label=\"Explain\\nSchema: [plan_type:Utf8, plan:Utf8]\"]",
        "    8[shape=box label=\"Projection: #aggregate_test_100.c1\\nSchema: [c1:Utf8]\"]",
        "    7 -> 8 [arrowhead=none, arrowtail=normal, dir=back]",
        "    9[shape=box label=\"Filter: #aggregate_test_100.c2 > Int64(10)\\nSchema: [c1:Utf8, c2:Int32]\"]",
        "    8 -> 9 [arrowhead=none, arrowtail=normal, dir=back]",
        "    10[shape=box label=\"TableScan: aggregate_test_100 projection=Some([0, 1]), filters=[#aggregate_test_100.c2 > Int64(10)]\\nSchema: [c1:Utf8, c2:Int32]\"]",
        "    9 -> 10 [arrowhead=none, arrowtail=normal, dir=back]",
        "  }",
        "}",
        "// End DataFusion GraphViz Plan",
    ];
    let formatted = plan.display_graphviz().to_string();
    let actual: Vec<&str> = formatted.trim().lines().collect();
    assert_eq!(
        expected, actual,
        "\n\nexpected:\n\n{:#?}\nactual:\n\n{:#?}\n\n",
        expected, actual
    );

    // Physical plan
    // Create plan
    let msg = format!("Creating physical plan for '{}': {:?}", sql, plan);
    let plan = ctx.create_physical_plan(&plan).await.expect(&msg);
    //
    // Execute plan
    let msg = format!("Executing physical plan for '{}': {:?}", sql, plan);
    let runtime = ctx.state.lock().unwrap().runtime_env.clone();
    let results = collect(plan, runtime).await.expect(&msg);
    let actual = result_vec(&results);
    // flatten to a single string
    let actual = actual.into_iter().map(|r| r.join("\t")).collect::<String>();
    // Since the plan contains path that are environmentally dependant (e.g. full path of the test file), only verify important content
    assert_contains!(&actual, "logical_plan");
    assert_contains!(&actual, "Projection: #aggregate_test_100.c1");
    assert_contains!(actual, "Filter: #aggregate_test_100.c2 > Int64(10)");
}

#[tokio::test]
async fn csv_explain_verbose() {
    let mut ctx = ExecutionContext::new();
    register_aggregate_csv_by_sql(&mut ctx).await;
    let sql = "EXPLAIN VERBOSE SELECT c1 FROM aggregate_test_100 where c2 > 10";
    let actual = execute(&mut ctx, sql).await;

    // flatten to a single string
    let actual = actual.into_iter().map(|r| r.join("\t")).collect::<String>();

    // Don't actually test the contents of the debuging output (as
    // that may change and keeping this test updated will be a
    // pain). Instead just check for a few key pieces.
    assert_contains!(&actual, "logical_plan");
    assert_contains!(&actual, "physical_plan");
    assert_contains!(&actual, "#aggregate_test_100.c2 > Int64(10)");

    // ensure the "same text as above" optimization is working
    assert_contains!(actual, "SAME TEXT AS ABOVE");
}

#[tokio::test]
async fn csv_explain_verbose_plans() {
    // This test verify the look of each plan in its full cycle plan creation

    let mut ctx = ExecutionContext::new();
    register_aggregate_csv_by_sql(&mut ctx).await;
    let sql = "EXPLAIN VERBOSE SELECT c1 FROM aggregate_test_100 where c2 > 10";

    // Logical plan
    // Create plan
    let msg = format!("Creating logical plan for '{}'", sql);
    let plan = ctx.create_logical_plan(sql).expect(&msg);
    let logical_schema = plan.schema();
    //
    println!("SQL: {}", sql);

    //
    // Verify schema
    let expected = vec![
        "Explain [plan_type:Utf8, plan:Utf8]",
        "  Projection: #aggregate_test_100.c1 [c1:Utf8]",
        "    Filter: #aggregate_test_100.c2 > Int64(10) [c1:Utf8, c2:Int32, c3:Int16, c4:Int16, c5:Int32, c6:Int64, c7:Int16, c8:Int32, c9:Int64, c10:Utf8, c11:Float32, c12:Float64, c13:Utf8]",
        "      TableScan: aggregate_test_100 projection=None [c1:Utf8, c2:Int32, c3:Int16, c4:Int16, c5:Int32, c6:Int64, c7:Int16, c8:Int32, c9:Int64, c10:Utf8, c11:Float32, c12:Float64, c13:Utf8]",
    ];
    let formatted = plan.display_indent_schema().to_string();
    let actual: Vec<&str> = formatted.trim().lines().collect();
    assert_eq!(
        expected, actual,
        "\n\nexpected:\n\n{:#?}\nactual:\n\n{:#?}\n\n",
        expected, actual
    );
    //
    // Verify the text format of the plan
    let expected = vec![
        "Explain",
        "  Projection: #aggregate_test_100.c1",
        "    Filter: #aggregate_test_100.c2 > Int64(10)",
        "      TableScan: aggregate_test_100 projection=None",
    ];
    let formatted = plan.display_indent().to_string();
    let actual: Vec<&str> = formatted.trim().lines().collect();
    assert_eq!(
        expected, actual,
        "\n\nexpected:\n\n{:#?}\nactual:\n\n{:#?}\n\n",
        expected, actual
    );
    //
    // verify the grahviz format of the plan
    let expected = vec![
        "// Begin DataFusion GraphViz Plan (see https://graphviz.org)",
        "digraph {",
        "  subgraph cluster_1",
        "  {",
        "    graph[label=\"LogicalPlan\"]",
        "    2[shape=box label=\"Explain\"]",
        "    3[shape=box label=\"Projection: #aggregate_test_100.c1\"]",
        "    2 -> 3 [arrowhead=none, arrowtail=normal, dir=back]",
        "    4[shape=box label=\"Filter: #aggregate_test_100.c2 > Int64(10)\"]",
        "    3 -> 4 [arrowhead=none, arrowtail=normal, dir=back]",
        "    5[shape=box label=\"TableScan: aggregate_test_100 projection=None\"]",
        "    4 -> 5 [arrowhead=none, arrowtail=normal, dir=back]",
        "  }",
        "  subgraph cluster_6",
        "  {",
        "    graph[label=\"Detailed LogicalPlan\"]",
        "    7[shape=box label=\"Explain\\nSchema: [plan_type:Utf8, plan:Utf8]\"]",
        "    8[shape=box label=\"Projection: #aggregate_test_100.c1\\nSchema: [c1:Utf8]\"]",
        "    7 -> 8 [arrowhead=none, arrowtail=normal, dir=back]",
        "    9[shape=box label=\"Filter: #aggregate_test_100.c2 > Int64(10)\\nSchema: [c1:Utf8, c2:Int32, c3:Int16, c4:Int16, c5:Int32, c6:Int64, c7:Int16, c8:Int32, c9:Int64, c10:Utf8, c11:Float32, c12:Float64, c13:Utf8]\"]",
        "    8 -> 9 [arrowhead=none, arrowtail=normal, dir=back]",
        "    10[shape=box label=\"TableScan: aggregate_test_100 projection=None\\nSchema: [c1:Utf8, c2:Int32, c3:Int16, c4:Int16, c5:Int32, c6:Int64, c7:Int16, c8:Int32, c9:Int64, c10:Utf8, c11:Float32, c12:Float64, c13:Utf8]\"]",
        "    9 -> 10 [arrowhead=none, arrowtail=normal, dir=back]",
        "  }",
        "}",
        "// End DataFusion GraphViz Plan",
    ];
    let formatted = plan.display_graphviz().to_string();
    let actual: Vec<&str> = formatted.trim().lines().collect();
    assert_eq!(
        expected, actual,
        "\n\nexpected:\n\n{:#?}\nactual:\n\n{:#?}\n\n",
        expected, actual
    );

    // Optimized logical plan
    //
    let msg = format!("Optimizing logical plan for '{}': {:?}", sql, plan);
    let plan = ctx.optimize(&plan).expect(&msg);
    let optimized_logical_schema = plan.schema();
    // Both schema has to be the same
    assert_eq!(logical_schema.as_ref(), optimized_logical_schema.as_ref());
    //
    // Verify schema
    let expected = vec![
        "Explain [plan_type:Utf8, plan:Utf8]",
        "  Projection: #aggregate_test_100.c1 [c1:Utf8]",
        "    Filter: #aggregate_test_100.c2 > Int64(10) [c1:Utf8, c2:Int32]",
        "      TableScan: aggregate_test_100 projection=Some([0, 1]), filters=[#aggregate_test_100.c2 > Int64(10)] [c1:Utf8, c2:Int32]",
    ];
    let formatted = plan.display_indent_schema().to_string();
    let actual: Vec<&str> = formatted.trim().lines().collect();
    assert_eq!(
        expected, actual,
        "\n\nexpected:\n\n{:#?}\nactual:\n\n{:#?}\n\n",
        expected, actual
    );
    //
    // Verify the text format of the plan
    let expected = vec![
        "Explain",
        "  Projection: #aggregate_test_100.c1",
        "    Filter: #aggregate_test_100.c2 > Int64(10)",
        "      TableScan: aggregate_test_100 projection=Some([0, 1]), filters=[#aggregate_test_100.c2 > Int64(10)]",
    ];
    let formatted = plan.display_indent().to_string();
    let actual: Vec<&str> = formatted.trim().lines().collect();
    assert_eq!(
        expected, actual,
        "\n\nexpected:\n\n{:#?}\nactual:\n\n{:#?}\n\n",
        expected, actual
    );
    //
    // verify the grahviz format of the plan
    let expected = vec![
        "// Begin DataFusion GraphViz Plan (see https://graphviz.org)",
        "digraph {",
        "  subgraph cluster_1",
        "  {",
        "    graph[label=\"LogicalPlan\"]",
        "    2[shape=box label=\"Explain\"]",
        "    3[shape=box label=\"Projection: #aggregate_test_100.c1\"]",
        "    2 -> 3 [arrowhead=none, arrowtail=normal, dir=back]",
        "    4[shape=box label=\"Filter: #aggregate_test_100.c2 > Int64(10)\"]",
        "    3 -> 4 [arrowhead=none, arrowtail=normal, dir=back]",
        "    5[shape=box label=\"TableScan: aggregate_test_100 projection=Some([0, 1]), filters=[#aggregate_test_100.c2 > Int64(10)]\"]",
        "    4 -> 5 [arrowhead=none, arrowtail=normal, dir=back]",
        "  }",
        "  subgraph cluster_6",
        "  {",
        "    graph[label=\"Detailed LogicalPlan\"]",
        "    7[shape=box label=\"Explain\\nSchema: [plan_type:Utf8, plan:Utf8]\"]",
        "    8[shape=box label=\"Projection: #aggregate_test_100.c1\\nSchema: [c1:Utf8]\"]",
        "    7 -> 8 [arrowhead=none, arrowtail=normal, dir=back]",
        "    9[shape=box label=\"Filter: #aggregate_test_100.c2 > Int64(10)\\nSchema: [c1:Utf8, c2:Int32]\"]",
        "    8 -> 9 [arrowhead=none, arrowtail=normal, dir=back]",
        "    10[shape=box label=\"TableScan: aggregate_test_100 projection=Some([0, 1]), filters=[#aggregate_test_100.c2 > Int64(10)]\\nSchema: [c1:Utf8, c2:Int32]\"]",
        "    9 -> 10 [arrowhead=none, arrowtail=normal, dir=back]",
        "  }",
        "}",
        "// End DataFusion GraphViz Plan",
    ];
    let formatted = plan.display_graphviz().to_string();
    let actual: Vec<&str> = formatted.trim().lines().collect();
    assert_eq!(
        expected, actual,
        "\n\nexpected:\n\n{:#?}\nactual:\n\n{:#?}\n\n",
        expected, actual
    );

    // Physical plan
    // Create plan
    let msg = format!("Creating physical plan for '{}': {:?}", sql, plan);
    let plan = ctx.create_physical_plan(&plan).await.expect(&msg);
    //
    // Execute plan
    let msg = format!("Executing physical plan for '{}': {:?}", sql, plan);
    let runtime = ctx.state.lock().unwrap().runtime_env.clone();
    let results = collect(plan, runtime).await.expect(&msg);
    let actual = result_vec(&results);
    // flatten to a single string
    let actual = actual.into_iter().map(|r| r.join("\t")).collect::<String>();
    // Since the plan contains path that are environmentally
    // dependant(e.g. full path of the test file), only verify
    // important content
    assert_contains!(&actual, "logical_plan after projection_push_down");
    assert_contains!(&actual, "physical_plan");
    assert_contains!(&actual, "FilterExec: CAST(c2@1 AS Int64) > 10");
    assert_contains!(actual, "ProjectionExec: expr=[c1@0 as c1]");
}

#[tokio::test]
async fn explain_analyze_runs_optimizers() {
    // repro for https://github.com/apache/arrow-datafusion/issues/917
    // where EXPLAIN ANALYZE was not correctly running optiimizer
    let mut ctx = ExecutionContext::new();
    register_alltypes_parquet(&mut ctx).await;

    // This happens as an optimization pass where count(*) can be
    // answered using statistics only.
    let expected = "EmptyExec: produce_one_row=true";

    let sql = "EXPLAIN SELECT count(*) from alltypes_plain";
    let actual = execute_to_batches(&mut ctx, sql).await;
<<<<<<< HEAD
    let actual = print::write(&actual);
=======
    let actual = arrow::util::pretty::pretty_format_batches(&actual)
        .unwrap()
        .to_string();
>>>>>>> 63d24bf5
    assert_contains!(actual, expected);

    // EXPLAIN ANALYZE should work the same
    let sql = "EXPLAIN  ANALYZE SELECT count(*) from alltypes_plain";
    let actual = execute_to_batches(&mut ctx, sql).await;
<<<<<<< HEAD
    let actual = print::write(&actual);
=======
    let actual = arrow::util::pretty::pretty_format_batches(&actual)
        .unwrap()
        .to_string();
>>>>>>> 63d24bf5
    assert_contains!(actual, expected);
}

#[tokio::test]
async fn tpch_explain_q10() -> Result<()> {
    let mut ctx = ExecutionContext::new();

    register_tpch_csv(&mut ctx, "customer").await?;
    register_tpch_csv(&mut ctx, "orders").await?;
    register_tpch_csv(&mut ctx, "lineitem").await?;
    register_tpch_csv(&mut ctx, "nation").await?;

    let sql = "select
    c_custkey,
    c_name,
    sum(l_extendedprice * (1 - l_discount)) as revenue,
    c_acctbal,
    n_name,
    c_address,
    c_phone,
    c_comment
from
    customer,
    orders,
    lineitem,
    nation
where
        c_custkey = o_custkey
  and l_orderkey = o_orderkey
  and o_orderdate >= date '1993-10-01'
  and o_orderdate < date '1994-01-01'
  and l_returnflag = 'R'
  and c_nationkey = n_nationkey
group by
    c_custkey,
    c_name,
    c_acctbal,
    c_phone,
    n_name,
    c_address,
    c_comment
order by
    revenue desc;";

    let mut plan = ctx.create_logical_plan(sql);
    plan = ctx.optimize(&plan.unwrap());

    let expected = "\
    Sort: #revenue DESC NULLS FIRST\
    \n  Projection: #customer.c_custkey, #customer.c_name, #SUM(lineitem.l_extendedprice * Int64(1) - lineitem.l_discount) AS revenue, #customer.c_acctbal, #nation.n_name, #customer.c_address, #customer.c_phone, #customer.c_comment\
    \n    Aggregate: groupBy=[[#customer.c_custkey, #customer.c_name, #customer.c_acctbal, #customer.c_phone, #nation.n_name, #customer.c_address, #customer.c_comment]], aggr=[[SUM(#lineitem.l_extendedprice * Int64(1) - #lineitem.l_discount)]]\
    \n      Join: #customer.c_nationkey = #nation.n_nationkey\
    \n        Join: #orders.o_orderkey = #lineitem.l_orderkey\
    \n          Join: #customer.c_custkey = #orders.o_custkey\
    \n            TableScan: customer projection=Some([0, 1, 2, 3, 4, 5, 7])\
    \n            Filter: #orders.o_orderdate >= Date32(\"8674\") AND #orders.o_orderdate < Date32(\"8766\")\
    \n              TableScan: orders projection=Some([0, 1, 4]), filters=[#orders.o_orderdate >= Date32(\"8674\"), #orders.o_orderdate < Date32(\"8766\")]\
    \n          Filter: #lineitem.l_returnflag = Utf8(\"R\")\
    \n            TableScan: lineitem projection=Some([0, 5, 6, 8]), filters=[#lineitem.l_returnflag = Utf8(\"R\")]\
    \n        TableScan: nation projection=Some([0, 1])";
    assert_eq!(format!("{:?}", plan.unwrap()), expected);

    Ok(())
}

#[tokio::test]
async fn test_physical_plan_display_indent() {
    // Hard code target_partitions as it appears in the RepartitionExec output
    let config = ExecutionConfig::new().with_target_partitions(3);
    let mut ctx = ExecutionContext::with_config(config);
    register_aggregate_csv(&mut ctx).await.unwrap();
    let sql = "SELECT c1, MAX(c12), MIN(c12) as the_min \
               FROM aggregate_test_100 \
               WHERE c12 < 10 \
               GROUP BY c1 \
               ORDER BY the_min DESC \
               LIMIT 10";
    let plan = ctx.create_logical_plan(sql).unwrap();
    let plan = ctx.optimize(&plan).unwrap();

    let physical_plan = ctx.create_physical_plan(&plan).await.unwrap();
    let expected = vec![
        "GlobalLimitExec: limit=10",
        "  SortExec: [the_min@2 DESC]",
        "    CoalescePartitionsExec",
        "      ProjectionExec: expr=[c1@0 as c1, MAX(aggregate_test_100.c12)@1 as MAX(aggregate_test_100.c12), MIN(aggregate_test_100.c12)@2 as the_min]",
        "        HashAggregateExec: mode=FinalPartitioned, gby=[c1@0 as c1], aggr=[MAX(aggregate_test_100.c12), MIN(aggregate_test_100.c12)]",
        "          CoalesceBatchesExec: target_batch_size=4096",
        "            RepartitionExec: partitioning=Hash([Column { name: \"c1\", index: 0 }], 3)",
        "              HashAggregateExec: mode=Partial, gby=[c1@0 as c1], aggr=[MAX(aggregate_test_100.c12), MIN(aggregate_test_100.c12)]",
        "                CoalesceBatchesExec: target_batch_size=4096",
        "                  FilterExec: c12@1 < CAST(10 AS Float64)",
        "                    RepartitionExec: partitioning=RoundRobinBatch(3)",
        "                      CsvExec: files=[ARROW_TEST_DATA/csv/aggregate_test_100.csv], has_header=true, limit=None",
    ];

    let data_path = datafusion::test_util::arrow_test_data();
    let actual = format!("{}", displayable(physical_plan.as_ref()).indent())
        .trim()
        .lines()
        // normalize paths
        .map(|s| s.replace(&data_path, "ARROW_TEST_DATA"))
        .collect::<Vec<_>>();

    assert_eq!(
        expected, actual,
        "expected:\n{:#?}\nactual:\n\n{:#?}\n",
        expected, actual
    );
}

#[tokio::test]
async fn test_physical_plan_display_indent_multi_children() {
    // Hard code target_partitions as it appears in the RepartitionExec output
    let config = ExecutionConfig::new().with_target_partitions(3);
    let mut ctx = ExecutionContext::with_config(config);
    // ensure indenting works for nodes with multiple children
    register_aggregate_csv(&mut ctx).await.unwrap();
    let sql = "SELECT c1 \
               FROM (select c1 from aggregate_test_100) AS a \
               JOIN\
               (select c1 as c2 from aggregate_test_100) AS b \
               ON c1=c2\
               ";

    let plan = ctx.create_logical_plan(sql).unwrap();
    let plan = ctx.optimize(&plan).unwrap();

    let physical_plan = ctx.create_physical_plan(&plan).await.unwrap();
    let expected = vec![
        "ProjectionExec: expr=[c1@0 as c1]",
        "  CoalesceBatchesExec: target_batch_size=4096",
        "    HashJoinExec: mode=Partitioned, join_type=Inner, on=[(Column { name: \"c1\", index: 0 }, Column { name: \"c2\", index: 0 })]",
        "      CoalesceBatchesExec: target_batch_size=4096",
        "        RepartitionExec: partitioning=Hash([Column { name: \"c1\", index: 0 }], 3)",
        "          ProjectionExec: expr=[c1@0 as c1]",
        "            ProjectionExec: expr=[c1@0 as c1]",
        "              RepartitionExec: partitioning=RoundRobinBatch(3)",
        "                CsvExec: files=[ARROW_TEST_DATA/csv/aggregate_test_100.csv], has_header=true, limit=None",
        "      CoalesceBatchesExec: target_batch_size=4096",
        "        RepartitionExec: partitioning=Hash([Column { name: \"c2\", index: 0 }], 3)",
        "          ProjectionExec: expr=[c2@0 as c2]",
        "            ProjectionExec: expr=[c1@0 as c2]",
        "              RepartitionExec: partitioning=RoundRobinBatch(3)",
        "                CsvExec: files=[ARROW_TEST_DATA/csv/aggregate_test_100.csv], has_header=true, limit=None",
    ];

    let data_path = datafusion::test_util::arrow_test_data();
    let actual = format!("{}", displayable(physical_plan.as_ref()).indent())
        .trim()
        .lines()
        // normalize paths
        .map(|s| s.replace(&data_path, "ARROW_TEST_DATA"))
        .collect::<Vec<_>>();

    assert_eq!(
        expected, actual,
        "expected:\n{:#?}\nactual:\n\n{:#?}\n",
        expected, actual
    );
}

#[tokio::test]
async fn csv_explain() {
    // This test uses the execute function that create full plan cycle: logical, optimized logical, and physical,
    // then execute the physical plan and return the final explain results
    let mut ctx = ExecutionContext::new();
    register_aggregate_csv_by_sql(&mut ctx).await;
    let sql = "EXPLAIN SELECT c1 FROM aggregate_test_100 where c2 > 10";
    let actual = execute(&mut ctx, sql).await;
    let actual = normalize_vec_for_explain(actual);

    // Note can't use `assert_batches_eq` as the plan needs to be
    // normalized for filenames and number of cores
    let expected = vec![
        vec![
            "logical_plan",
            "Projection: #aggregate_test_100.c1\
             \n  Filter: #aggregate_test_100.c2 > Int64(10)\
             \n    TableScan: aggregate_test_100 projection=Some([0, 1]), filters=[#aggregate_test_100.c2 > Int64(10)]"
        ],
        vec!["physical_plan",
             "ProjectionExec: expr=[c1@0 as c1]\
              \n  CoalesceBatchesExec: target_batch_size=4096\
              \n    FilterExec: CAST(c2@1 AS Int64) > 10\
              \n      RepartitionExec: partitioning=RoundRobinBatch(NUM_CORES)\
              \n        CsvExec: files=[ARROW_TEST_DATA/csv/aggregate_test_100.csv], has_header=true, limit=None\
              \n"
        ]];
    assert_eq!(expected, actual);

    // Also, expect same result with lowercase explain
    let sql = "explain SELECT c1 FROM aggregate_test_100 where c2 > 10";
    let actual = execute(&mut ctx, sql).await;
    let actual = normalize_vec_for_explain(actual);
    assert_eq!(expected, actual);
}

#[tokio::test]
async fn csv_explain_analyze() {
    // This test uses the execute function to run an actual plan under EXPLAIN ANALYZE
    let mut ctx = ExecutionContext::new();
    register_aggregate_csv_by_sql(&mut ctx).await;
    let sql = "EXPLAIN ANALYZE SELECT count(*), c1 FROM aggregate_test_100 group by c1";
    let actual = execute_to_batches(&mut ctx, sql).await;
<<<<<<< HEAD
    let formatted = print::write(&actual);
=======
    let formatted = arrow::util::pretty::pretty_format_batches(&actual)
        .unwrap()
        .to_string();
>>>>>>> 63d24bf5

    // Only test basic plumbing and try to avoid having to change too
    // many things. explain_analyze_baseline_metrics covers the values
    // in greater depth
    let needle = "CoalescePartitionsExec, metrics=[output_rows=5, elapsed_compute=";
    assert_contains!(&formatted, needle);

    let verbose_needle = "Output Rows";
    assert_not_contains!(formatted, verbose_needle);
}

#[tokio::test]
async fn csv_explain_analyze_verbose() {
    // This test uses the execute function to run an actual plan under EXPLAIN VERBOSE ANALYZE
    let mut ctx = ExecutionContext::new();
    register_aggregate_csv_by_sql(&mut ctx).await;
    let sql =
        "EXPLAIN ANALYZE VERBOSE SELECT count(*), c1 FROM aggregate_test_100 group by c1";
    let actual = execute_to_batches(&mut ctx, sql).await;
<<<<<<< HEAD
    let formatted = print::write(&actual);
=======
    let formatted = arrow::util::pretty::pretty_format_batches(&actual)
        .unwrap()
        .to_string();
>>>>>>> 63d24bf5

    let verbose_needle = "Output Rows";
    assert_contains!(formatted, verbose_needle);
}<|MERGE_RESOLUTION|>--- conflicted
+++ resolved
@@ -41,16 +41,9 @@
     let plan = ctx.create_logical_plan(sql).unwrap();
     let plan = ctx.optimize(&plan).unwrap();
     let physical_plan = ctx.create_physical_plan(&plan).await.unwrap();
-<<<<<<< HEAD
-    let results = collect(physical_plan.clone()).await.unwrap();
-    let formatted = print::write(&results);
-=======
     let runtime = ctx.state.lock().unwrap().runtime_env.clone();
     let results = collect(physical_plan.clone(), runtime).await.unwrap();
-    let formatted = arrow::util::pretty::pretty_format_batches(&results)
-        .unwrap()
-        .to_string();
->>>>>>> 63d24bf5
+    let formatted = print::write(&results);
     println!("Query Output:\n\n{}", formatted);
 
     assert_metrics!(
@@ -559,25 +552,13 @@
 
     let sql = "EXPLAIN SELECT count(*) from alltypes_plain";
     let actual = execute_to_batches(&mut ctx, sql).await;
-<<<<<<< HEAD
     let actual = print::write(&actual);
-=======
-    let actual = arrow::util::pretty::pretty_format_batches(&actual)
-        .unwrap()
-        .to_string();
->>>>>>> 63d24bf5
     assert_contains!(actual, expected);
 
     // EXPLAIN ANALYZE should work the same
     let sql = "EXPLAIN  ANALYZE SELECT count(*) from alltypes_plain";
     let actual = execute_to_batches(&mut ctx, sql).await;
-<<<<<<< HEAD
     let actual = print::write(&actual);
-=======
-    let actual = arrow::util::pretty::pretty_format_batches(&actual)
-        .unwrap()
-        .to_string();
->>>>>>> 63d24bf5
     assert_contains!(actual, expected);
 }
 
@@ -783,13 +764,7 @@
     register_aggregate_csv_by_sql(&mut ctx).await;
     let sql = "EXPLAIN ANALYZE SELECT count(*), c1 FROM aggregate_test_100 group by c1";
     let actual = execute_to_batches(&mut ctx, sql).await;
-<<<<<<< HEAD
     let formatted = print::write(&actual);
-=======
-    let formatted = arrow::util::pretty::pretty_format_batches(&actual)
-        .unwrap()
-        .to_string();
->>>>>>> 63d24bf5
 
     // Only test basic plumbing and try to avoid having to change too
     // many things. explain_analyze_baseline_metrics covers the values
@@ -809,13 +784,7 @@
     let sql =
         "EXPLAIN ANALYZE VERBOSE SELECT count(*), c1 FROM aggregate_test_100 group by c1";
     let actual = execute_to_batches(&mut ctx, sql).await;
-<<<<<<< HEAD
     let formatted = print::write(&actual);
-=======
-    let formatted = arrow::util::pretty::pretty_format_batches(&actual)
-        .unwrap()
-        .to_string();
->>>>>>> 63d24bf5
 
     let verbose_needle = "Output Rows";
     assert_contains!(formatted, verbose_needle);
