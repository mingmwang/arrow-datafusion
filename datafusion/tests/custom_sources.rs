// Licensed to the Apache Software Foundation (ASF) under one
// or more contributor license agreements.  See the NOTICE file
// distributed with this work for additional information
// regarding copyright ownership.  The ASF licenses this file
// to you under the Apache License, Version 2.0 (the
// "License"); you may not use this file except in compliance
// with the License.  You may obtain a copy of the License at
//
//   http://www.apache.org/licenses/LICENSE-2.0
//
// Unless required by applicable law or agreed to in writing,
// software distributed under the License is distributed on an
// "AS IS" BASIS, WITHOUT WARRANTIES OR CONDITIONS OF ANY
// KIND, either express or implied.  See the License for the
// specific language governing permissions and limitations
// under the License.

use arrow::array::{Int32Array, PrimitiveArray, UInt64Array};
use arrow::datatypes::{DataType, Field, Schema, SchemaRef};
use arrow::error::Result as ArrowResult;
<<<<<<< HEAD
use datafusion::field_util::{FieldExt, SchemaExt};
=======
use arrow::record_batch::RecordBatch;
use datafusion::from_slice::FromSlice;
>>>>>>> 63d24bf5
use datafusion::physical_plan::empty::EmptyExec;
use datafusion::record_batch::RecordBatch;
use datafusion::scalar::ScalarValue;
use datafusion::{datasource::TableProvider, physical_plan::collect};
use datafusion::{
    error::{DataFusionError, Result},
    physical_plan::DisplayFormatType,
};

use datafusion::execution::context::ExecutionContext;
use datafusion::logical_plan::{
    col, Expr, LogicalPlan, LogicalPlanBuilder, TableScan, UNNAMED_TABLE,
};
use datafusion::physical_plan::{
    project_schema, ColumnStatistics, ExecutionPlan, Partitioning, RecordBatchStream,
    SendableRecordBatchStream, Statistics,
};

use futures::stream::Stream;
use std::any::Any;
use std::pin::Pin;
use std::sync::Arc;
use std::task::{Context, Poll};

use arrow::compute::aggregate;
use async_trait::async_trait;
use datafusion::execution::runtime_env::RuntimeEnv;
use datafusion::logical_plan::plan::Projection;

//// Custom source dataframe tests ////

struct CustomTableProvider;
#[derive(Debug, Clone)]
struct CustomExecutionPlan {
    projection: Option<Vec<usize>>,
}
struct TestCustomRecordBatchStream {
    /// the nb of batches of TEST_CUSTOM_RECORD_BATCH generated
    nb_batch: i32,
}
macro_rules! TEST_CUSTOM_SCHEMA_REF {
    () => {
        Arc::new(Schema::new(vec![
            Field::new("c1", DataType::Int32, false),
            Field::new("c2", DataType::Int32, false),
        ]))
    };
}
macro_rules! TEST_CUSTOM_RECORD_BATCH {
    () => {
        RecordBatch::try_new(
            TEST_CUSTOM_SCHEMA_REF!(),
            vec![
                Arc::new(Int32Array::from_slice(&[1, 10, 10, 100])),
                Arc::new(Int32Array::from_slice(&[2, 12, 12, 120])),
            ],
        )
    };
}

impl RecordBatchStream for TestCustomRecordBatchStream {
    fn schema(&self) -> SchemaRef {
        TEST_CUSTOM_SCHEMA_REF!()
    }
}

impl Stream for TestCustomRecordBatchStream {
    type Item = ArrowResult<RecordBatch>;

    fn poll_next(
        self: Pin<&mut Self>,
        _cx: &mut Context<'_>,
    ) -> Poll<Option<Self::Item>> {
        if self.nb_batch > 0 {
            self.get_mut().nb_batch -= 1;
            Poll::Ready(Some(TEST_CUSTOM_RECORD_BATCH!()))
        } else {
            Poll::Ready(None)
        }
    }
}

#[async_trait]
impl ExecutionPlan for CustomExecutionPlan {
    fn as_any(&self) -> &dyn Any {
        self
    }
    fn schema(&self) -> SchemaRef {
        let schema = TEST_CUSTOM_SCHEMA_REF!();
        project_schema(&schema, self.projection.as_ref()).expect("projected schema")
    }
    fn output_partitioning(&self) -> Partitioning {
        Partitioning::UnknownPartitioning(1)
    }
    fn children(&self) -> Vec<Arc<dyn ExecutionPlan>> {
        vec![]
    }
    fn with_new_children(
        &self,
        children: Vec<Arc<dyn ExecutionPlan>>,
    ) -> Result<Arc<dyn ExecutionPlan>> {
        if children.is_empty() {
            Ok(Arc::new(self.clone()))
        } else {
            Err(DataFusionError::Internal(
                "Children cannot be replaced in CustomExecutionPlan".to_owned(),
            ))
        }
    }
    async fn execute(
        &self,
        _partition: usize,
        _runtime: Arc<RuntimeEnv>,
    ) -> Result<SendableRecordBatchStream> {
        Ok(Box::pin(TestCustomRecordBatchStream { nb_batch: 1 }))
    }

    fn fmt_as(
        &self,
        t: DisplayFormatType,
        f: &mut std::fmt::Formatter,
    ) -> std::fmt::Result {
        match t {
            DisplayFormatType::Default => {
                write!(f, "CustomExecutionPlan: projection={:#?}", self.projection)
            }
        }
    }

    fn statistics(&self) -> Statistics {
        let batch = TEST_CUSTOM_RECORD_BATCH!().unwrap();
        Statistics {
            is_exact: true,
            num_rows: Some(batch.num_rows()),
            total_byte_size: None,
            column_statistics: Some(
                self.projection
                    .clone()
                    .unwrap_or_else(|| (0..batch.columns().len()).collect())
                    .iter()
                    .map(|i| ColumnStatistics {
                        null_count: Some(batch.column(*i).null_count()),
                        min_value: Some(ScalarValue::Int32(aggregate::min_primitive(
                            batch
                                .column(*i)
                                .as_any()
                                .downcast_ref::<PrimitiveArray<i32>>()
                                .unwrap(),
                        ))),
                        max_value: Some(ScalarValue::Int32(aggregate::max_primitive(
                            batch
                                .column(*i)
                                .as_any()
                                .downcast_ref::<PrimitiveArray<i32>>()
                                .unwrap(),
                        ))),
                        ..Default::default()
                    })
                    .collect(),
            ),
        }
    }
}

#[async_trait]
impl TableProvider for CustomTableProvider {
    fn as_any(&self) -> &dyn Any {
        self
    }

    fn schema(&self) -> SchemaRef {
        TEST_CUSTOM_SCHEMA_REF!()
    }

    async fn scan(
        &self,
        projection: &Option<Vec<usize>>,
        _filters: &[Expr],
        _limit: Option<usize>,
    ) -> Result<Arc<dyn ExecutionPlan>> {
        Ok(Arc::new(CustomExecutionPlan {
            projection: projection.clone(),
        }))
    }
}

#[tokio::test]
async fn custom_source_dataframe() -> Result<()> {
    let mut ctx = ExecutionContext::new();

    let table = ctx.read_table(Arc::new(CustomTableProvider))?;
    let logical_plan = LogicalPlanBuilder::from(table.to_logical_plan())
        .project(vec![col("c2")])?
        .build()?;

    let optimized_plan = ctx.optimize(&logical_plan)?;
    match &optimized_plan {
        LogicalPlan::Projection(Projection { input, .. }) => match &**input {
            LogicalPlan::TableScan(TableScan {
                source,
                projected_schema,
                ..
            }) => {
                assert_eq!(source.schema().fields().len(), 2);
                assert_eq!(projected_schema.fields().len(), 1);
            }
            _ => panic!("input to projection should be TableScan"),
        },
        _ => panic!("expect optimized_plan to be projection"),
    }

    let expected = format!(
        "Projection: #{}.c2\
        \n  TableScan: {} projection=Some([1])",
        UNNAMED_TABLE, UNNAMED_TABLE
    );
    assert_eq!(format!("{:?}", optimized_plan), expected);

    let physical_plan = ctx.create_physical_plan(&optimized_plan).await?;

    assert_eq!(1, physical_plan.schema().fields().len());
    assert_eq!("c2", physical_plan.schema().field(0).name());

    let runtime = ctx.state.lock().unwrap().runtime_env.clone();
    let batches = collect(physical_plan, runtime).await?;
    let origin_rec_batch = TEST_CUSTOM_RECORD_BATCH!()?;
    assert_eq!(1, batches.len());
    assert_eq!(1, batches[0].num_columns());
    assert_eq!(origin_rec_batch.num_rows(), batches[0].num_rows());

    Ok(())
}

#[tokio::test]
async fn optimizers_catch_all_statistics() {
    let mut ctx = ExecutionContext::new();
    ctx.register_table("test", Arc::new(CustomTableProvider))
        .unwrap();

    let df = ctx
        .sql("SELECT count(*), min(c1), max(c1) from test")
        .await
        .unwrap();

    let physical_plan = ctx
        .create_physical_plan(&df.to_logical_plan())
        .await
        .unwrap();

    // when the optimization kicks in, the source is replaced by an EmptyExec
    assert!(
        contains_empty_exec(Arc::clone(&physical_plan)),
        "Expected aggregate_statistics optimizations missing: {:?}",
        physical_plan
    );

    let expected = RecordBatch::try_new(
        Arc::new(Schema::new(vec![
            Field::new("COUNT(UInt8(1))", DataType::UInt64, false),
            Field::new("MIN(test.c1)", DataType::Int32, false),
            Field::new("MAX(test.c1)", DataType::Int32, false),
        ])),
        vec![
<<<<<<< HEAD
            Arc::new(UInt64Array::from_values(vec![4])),
            Arc::new(Int32Array::from_values(vec![1])),
            Arc::new(Int32Array::from_values(vec![100])),
=======
            Arc::new(UInt64Array::from_slice(&[4])),
            Arc::new(Int32Array::from_slice(&[1])),
            Arc::new(Int32Array::from_slice(&[100])),
>>>>>>> 63d24bf5
        ],
    )
    .unwrap();

    let runtime = ctx.state.lock().unwrap().runtime_env.clone();
    let actual = collect(physical_plan, runtime).await.unwrap();

    assert_eq!(actual.len(), 1);
    assert_eq!(format!("{:?}", actual[0]), format!("{:?}", expected));
}

fn contains_empty_exec(plan: Arc<dyn ExecutionPlan>) -> bool {
    if plan.as_any().is::<EmptyExec>() {
        true
    } else if plan.children().len() != 1 {
        false
    } else {
        contains_empty_exec(Arc::clone(&plan.children()[0]))
    }
}<|MERGE_RESOLUTION|>--- conflicted
+++ resolved
@@ -18,12 +18,7 @@
 use arrow::array::{Int32Array, PrimitiveArray, UInt64Array};
 use arrow::datatypes::{DataType, Field, Schema, SchemaRef};
 use arrow::error::Result as ArrowResult;
-<<<<<<< HEAD
 use datafusion::field_util::{FieldExt, SchemaExt};
-=======
-use arrow::record_batch::RecordBatch;
-use datafusion::from_slice::FromSlice;
->>>>>>> 63d24bf5
 use datafusion::physical_plan::empty::EmptyExec;
 use datafusion::record_batch::RecordBatch;
 use datafusion::scalar::ScalarValue;
@@ -287,15 +282,9 @@
             Field::new("MAX(test.c1)", DataType::Int32, false),
         ])),
         vec![
-<<<<<<< HEAD
             Arc::new(UInt64Array::from_values(vec![4])),
             Arc::new(Int32Array::from_values(vec![1])),
             Arc::new(Int32Array::from_values(vec![100])),
-=======
-            Arc::new(UInt64Array::from_slice(&[4])),
-            Arc::new(Int32Array::from_slice(&[1])),
-            Arc::new(Int32Array::from_slice(&[100])),
->>>>>>> 63d24bf5
         ],
     )
     .unwrap();
