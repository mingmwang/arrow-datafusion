// Licensed to the Apache Software Foundation (ASF) under one
// or more contributor license agreements.  See the NOTICE file
// distributed with this work for additional information
// regarding copyright ownership.  The ASF licenses this file
// to you under the Apache License, Version 2.0 (the
// "License"); you may not use this file except in compliance
// with the License.  You may obtain a copy of the License at
//
//   http://www.apache.org/licenses/LICENSE-2.0
//
// Unless required by applicable law or agreed to in writing,
// software distributed under the License is distributed on an
// "AS IS" BASIS, WITHOUT WARRANTIES OR CONDITIONS OF ANY
// KIND, either express or implied.  See the License for the
// specific language governing permissions and limitations
// under the License.

use super::*;
use ::parquet::arrow::arrow_writer::ArrowWriter;
use ::parquet::file::properties::WriterProperties;
use datafusion::execution::options::ReadOptions;

#[tokio::test]
async fn window_in_expression() -> Result<()> {
    let ctx = SessionContext::new();
    let sql = "select 1 - lag(amount, 1) over (order by idx) as column1 from (values ('a', 1, 100), ('a', 2, 150)) as t (col1, idx, amount)";
    let actual = execute_to_batches(&ctx, sql).await;
    let expected = vec![
        "+---------+",
        "| column1 |",
        "+---------+",
        "|         |",
        "| -99     |",
        "+---------+",
    ];
    assert_batches_eq!(expected, &actual);
    Ok(())
}

#[tokio::test]
async fn window_with_agg_in_expression() -> Result<()> {
    let ctx = SessionContext::new();
    let sql = "select col1, idx, count(*), sum(amount), lag(sum(amount), 1) over (order by idx) as prev_amount,
        sum(amount) - lag(sum(amount), 1) over (order by idx) as difference from (
        select * from (values ('a', 1, 100), ('a', 2, 150)) as t (col1, idx, amount)
        ) a
        group by col1, idx;";
    let actual = execute_to_batches(&ctx, sql).await;
    let expected = vec![
        "+------+-----+-----------------+---------------+-------------+------------+",
        "| col1 | idx | COUNT(UInt8(1)) | SUM(a.amount) | prev_amount | difference |",
        "+------+-----+-----------------+---------------+-------------+------------+",
        "| a    | 1   | 1               | 100           |             |            |",
        "| a    | 2   | 1               | 150           | 100         | 50         |",
        "+------+-----+-----------------+---------------+-------------+------------+",
    ];
    assert_batches_eq!(expected, &actual);
    Ok(())
}

#[tokio::test]
async fn window_frame_empty() -> Result<()> {
    let ctx = SessionContext::new();
    register_aggregate_csv(&ctx).await?;
    let sql = "SELECT \
               SUM(c3) OVER() as sum1, \
               COUNT(*) OVER () as count1 \
               FROM aggregate_test_100 \
               ORDER BY c9 \
               LIMIT 5";
    let actual = execute_to_batches(&ctx, sql).await;
    let expected = vec![
        "+------+--------+",
        "| sum1 | count1 |",
        "+------+--------+",
        "| 781  | 100    |",
        "| 781  | 100    |",
        "| 781  | 100    |",
        "| 781  | 100    |",
        "| 781  | 100    |",
        "+------+--------+",
    ];
    assert_batches_eq!(expected, &actual);
    Ok(())
}

#[tokio::test]
async fn window_frame_rows_preceding() -> Result<()> {
    let ctx = SessionContext::new();
    register_aggregate_csv(&ctx).await?;
    let sql = "SELECT \
               SUM(c4) OVER(ORDER BY c4 ROWS BETWEEN 1 PRECEDING AND 1 FOLLOWING),\
               AVG(c4) OVER(ORDER BY c4 ROWS BETWEEN 1 PRECEDING AND 1 FOLLOWING),\
               COUNT(*) OVER(ORDER BY c4 ROWS BETWEEN 1 PRECEDING AND 1 FOLLOWING)\
               FROM aggregate_test_100 \
               ORDER BY c9 \
               LIMIT 5";
    let actual = execute_to_batches(&ctx, sql).await;
    let expected = vec![
        "+----------------------------+----------------------------+-----------------+",
        "| SUM(aggregate_test_100.c4) | AVG(aggregate_test_100.c4) | COUNT(UInt8(1)) |",
        "+----------------------------+----------------------------+-----------------+",
        "| -48302                     | -16100.666666666666        | 3               |",
        "| 11243                      | 3747.6666666666665         | 3               |",
        "| -51311                     | -17103.666666666668        | 3               |",
        "| -2391                      | -797                       | 3               |",
        "| 46756                      | 15585.333333333334         | 3               |",
        "+----------------------------+----------------------------+-----------------+",
    ];
    assert_batches_eq!(expected, &actual);
    Ok(())
}

#[tokio::test]
async fn window_frame_rows_preceding_stddev_variance() -> Result<()> {
    let ctx = SessionContext::new();
    register_aggregate_csv(&ctx).await?;
    let sql = "SELECT \
               VAR(c4) OVER(ORDER BY c4 ROWS BETWEEN 1 PRECEDING AND 1 FOLLOWING),\
               VAR_POP(c4) OVER(ORDER BY c4 ROWS BETWEEN 1 PRECEDING AND 1 FOLLOWING),\
               STDDEV(c4) OVER(ORDER BY c4 ROWS BETWEEN 1 PRECEDING AND 1 FOLLOWING),\
               STDDEV_POP(c4) OVER(ORDER BY c4 ROWS BETWEEN 1 PRECEDING AND 1 FOLLOWING)\
               FROM aggregate_test_100 \
               ORDER BY c9 \
               LIMIT 5";
    let actual = execute_to_batches(&ctx, sql).await;
    let expected = vec![
        "+---------------------------------+------------------------------------+-------------------------------+----------------------------------+",
        "| VARIANCE(aggregate_test_100.c4) | VARIANCEPOP(aggregate_test_100.c4) | STDDEV(aggregate_test_100.c4) | STDDEVPOP(aggregate_test_100.c4) |",
        "+---------------------------------+------------------------------------+-------------------------------+----------------------------------+",
        "| 46721.33333333174               | 31147.555555554496                 | 216.15118166073427            | 176.4867007894773                |",
        "| 2639429.333333332               | 1759619.5555555548                 | 1624.6320609089714            | 1326.5065229977404               |",
        "| 746202.3333333324               | 497468.2222222216                  | 863.8300372951455             | 705.3142719541563                |",
        "| 768422.9999999981               | 512281.9999999988                  | 876.5973990378925             | 715.7387791645767                |",
        "| 66526.3333333288                | 44350.88888888587                  | 257.9269922542594             | 210.5965073045749                |",
        "+---------------------------------+------------------------------------+-------------------------------+----------------------------------+",
    ];
    assert_batches_eq!(expected, &actual);
    Ok(())
}

#[tokio::test]
async fn window_frame_rows_preceding_with_partition_unique_order_by() -> Result<()> {
    let ctx = SessionContext::new();
    register_aggregate_csv(&ctx).await?;
    let sql = "SELECT \
               SUM(c4) OVER(PARTITION BY c1 ORDER BY c9 ROWS BETWEEN 1 PRECEDING AND 1 FOLLOWING),\
               AVG(c4) OVER(PARTITION BY c1 ORDER BY c9 ROWS BETWEEN 1 PRECEDING AND 1 FOLLOWING),\
               COUNT(*) OVER(PARTITION BY c2 ORDER BY c9 ROWS BETWEEN 1 PRECEDING AND 1 FOLLOWING)\
               FROM aggregate_test_100 \
               ORDER BY c9 \
               LIMIT 5";
    let actual = execute_to_batches(&ctx, sql).await;
    let expected = vec![
        "+----------------------------+----------------------------+-----------------+",
        "| SUM(aggregate_test_100.c4) | AVG(aggregate_test_100.c4) | COUNT(UInt8(1)) |",
        "+----------------------------+----------------------------+-----------------+",
        "| -38611                     | -19305.5                   | 2               |",
        "| 17547                      | 8773.5                     | 2               |",
        "| -1301                      | -650.5                     | 2               |",
        "| 26638                      | 13319                      | 3               |",
        "| 26861                      | 8953.666666666666          | 3               |",
        "+----------------------------+----------------------------+-----------------+",
    ];
    assert_batches_eq!(expected, &actual);
    Ok(())
}
/// The partition by clause conducts sorting according to given partition column by default. If the
/// sorting columns have non unique values, the unstable sorting may produce indeterminate results.
/// Therefore, we are commenting out the following test for now.

// #[tokio::test]
// async fn window_frame_rows_preceding_with_non_unique_partition() -> Result<()> {
//     let ctx = SessionContext::new();
//     register_aggregate_csv(&ctx).await?;
//     let sql = "SELECT \
//                SUM(c4) OVER(PARTITION BY c1 ROWS BETWEEN 1 PRECEDING AND 1 FOLLOWING),\
//                COUNT(*) OVER(PARTITION BY c2 ROWS BETWEEN 1 PRECEDING AND 1 FOLLOWING)\
//                FROM aggregate_test_100 \
//                ORDER BY c9 \
//                LIMIT 5";
//     let actual = execute_to_batches(&ctx, sql).await;
//     let expected = vec![
//         "+----------------------------+-----------------+",
//         "| SUM(aggregate_test_100.c4) | COUNT(UInt8(1)) |",
//         "+----------------------------+-----------------+",
//         "| -33822                     | 3               |",
//         "| 20808                      | 3               |",
//         "| -29881                     | 3               |",
//         "| -47613                     | 3               |",
//         "| -13474                     | 3               |",
//         "+----------------------------+-----------------+",
//     ];
//     assert_batches_eq!(expected, &actual);
//     Ok(())
// }

#[tokio::test]
async fn window_frame_ranges_preceding_following_desc() -> Result<()> {
    let ctx = SessionContext::new();
    register_aggregate_csv(&ctx).await?;
    let sql = "SELECT \
               SUM(c4) OVER(ORDER BY c2 DESC RANGE BETWEEN 1 PRECEDING AND 1 FOLLOWING),\
               SUM(c3) OVER(ORDER BY c2 DESC RANGE BETWEEN 10000 PRECEDING AND 10000 FOLLOWING),\
               COUNT(*) OVER(ORDER BY c2 DESC RANGE BETWEEN 1 PRECEDING AND 1 FOLLOWING) \
               FROM aggregate_test_100 \
               ORDER BY c9 \
               LIMIT 5";
    let actual = execute_to_batches(&ctx, sql).await;
    let expected = vec![
        "+----------------------------+----------------------------+-----------------+",
        "| SUM(aggregate_test_100.c4) | SUM(aggregate_test_100.c3) | COUNT(UInt8(1)) |",
        "+----------------------------+----------------------------+-----------------+",
        "| 52276                      | 781                        | 56              |",
        "| 260620                     | 781                        | 63              |",
        "| -28623                     | 781                        | 37              |",
        "| 260620                     | 781                        | 63              |",
        "| 260620                     | 781                        | 63              |",
        "+----------------------------+----------------------------+-----------------+",
    ];
    assert_batches_eq!(expected, &actual);
    Ok(())
}

#[tokio::test]
async fn window_frame_order_by_asc_desc_large() -> Result<()> {
    let ctx = SessionContext::new();
    register_aggregate_csv(&ctx).await?;
    let sql = "SELECT
                SUM(c5) OVER (ORDER BY c2 ASC, c6 DESC) as sum1
                FROM aggregate_test_100
                LIMIT 5";
    let actual = execute_to_batches(&ctx, sql).await;
    let expected = vec![
        "+-------------+",
        "| sum1        |",
        "+-------------+",
        "| -1383162419 |",
        "| -3265456275 |",
        "| -3909681744 |",
        "| -5241214934 |",
        "| -4246910946 |",
        "+-------------+",
    ];
    assert_batches_eq!(expected, &actual);
    Ok(())
}

#[tokio::test]
async fn window_frame_order_by_desc_large() -> Result<()> {
    let ctx = SessionContext::new();
    register_aggregate_csv(&ctx).await?;
    let sql = "SELECT
                SUM(c5) OVER (ORDER BY c2 DESC, c6 ASC) as sum1
                FROM aggregate_test_100
                ORDER BY c9
                LIMIT 5";
    let actual = execute_to_batches(&ctx, sql).await;
    let expected = vec![
        "+-------------+",
        "| sum1        |",
        "+-------------+",
        "| 11212193439 |",
        "| 22799733943 |",
        "| 2935356871  |",
        "| 15810962683 |",
        "| 18035025006 |",
        "+-------------+",
    ];
    assert_batches_eq!(expected, &actual);
    Ok(())
}

#[tokio::test]
async fn window_frame_order_by_null_timestamp_order_by() -> Result<()> {
    let ctx = SessionContext::new();
    register_aggregate_null_cases_csv(&ctx).await?;
    let sql = "SELECT
                SUM(c1) OVER (ORDER BY c2 DESC) as summation1
                FROM null_cases
                LIMIT 5";
    let actual = execute_to_batches(&ctx, sql).await;
    let expected = vec![
        "+------------+",
        "| summation1 |",
        "+------------+",
        "| 962        |",
        "| 962        |",
        "| 962        |",
        "| 962        |",
        "| 962        |",
        "+------------+",
    ];
    assert_batches_eq!(expected, &actual);
    Ok(())
}

#[tokio::test]
async fn window_frame_order_by_null_desc() -> Result<()> {
    let ctx = SessionContext::new();
    register_aggregate_null_cases_csv(&ctx).await?;
    let sql = "SELECT
                COUNT(c2) OVER (ORDER BY c1 DESC RANGE BETWEEN 5 PRECEDING AND 3 FOLLOWING)
                FROM null_cases
                LIMIT 5";
    let actual = execute_to_batches(&ctx, sql).await;
    let expected = vec![
        "+----------------------+",
        "| COUNT(null_cases.c2) |",
        "+----------------------+",
        "| 9                    |",
        "| 9                    |",
        "| 9                    |",
        "| 9                    |",
        "| 9                    |",
        "+----------------------+",
    ];
    assert_batches_eq!(expected, &actual);
    Ok(())
}

#[tokio::test]
async fn window_frame_order_by_null_asc() -> Result<()> {
    let ctx = SessionContext::new();
    register_aggregate_null_cases_csv(&ctx).await?;
    let sql = "SELECT
                COUNT(c2) OVER (ORDER BY c1 RANGE BETWEEN 5 PRECEDING AND 3 FOLLOWING)
                FROM null_cases
                ORDER BY c1
                LIMIT 5";
    let actual = execute_to_batches(&ctx, sql).await;
    let expected = vec![
        "+----------------------+",
        "| COUNT(null_cases.c2) |",
        "+----------------------+",
        "| 2                    |",
        "| 2                    |",
        "| 2                    |",
        "| 2                    |",
        "| 5                    |",
        "+----------------------+",
    ];
    assert_batches_eq!(expected, &actual);
    Ok(())
}

#[tokio::test]
async fn window_frame_order_by_null_asc_null_first() -> Result<()> {
    let ctx = SessionContext::new();
    register_aggregate_null_cases_csv(&ctx).await?;
    let sql = "SELECT
                COUNT(c2) OVER (ORDER BY c1 NULLS FIRST RANGE BETWEEN 5 PRECEDING AND 3 FOLLOWING)
                FROM null_cases
                LIMIT 5";
    let actual = execute_to_batches(&ctx, sql).await;
    let expected = vec![
        "+----------------------+",
        "| COUNT(null_cases.c2) |",
        "+----------------------+",
        "| 9                    |",
        "| 9                    |",
        "| 9                    |",
        "| 9                    |",
        "| 9                    |",
        "+----------------------+",
    ];
    assert_batches_eq!(expected, &actual);
    Ok(())
}

#[tokio::test]
async fn window_frame_order_by_null_desc_null_last() -> Result<()> {
    let ctx = SessionContext::new();
    register_aggregate_null_cases_csv(&ctx).await?;
    let sql = "SELECT
                COUNT(c2) OVER (ORDER BY c1 DESC NULLS LAST RANGE BETWEEN 5 PRECEDING AND 3 FOLLOWING)
                FROM null_cases
                LIMIT 5";
    let actual = execute_to_batches(&ctx, sql).await;
    let expected = vec![
        "+----------------------+",
        "| COUNT(null_cases.c2) |",
        "+----------------------+",
        "| 5                    |",
        "| 5                    |",
        "| 5                    |",
        "| 6                    |",
        "| 6                    |",
        "+----------------------+",
    ];
    assert_batches_eq!(expected, &actual);
    Ok(())
}

#[tokio::test]
async fn window_frame_rows_order_by_null() -> Result<()> {
    let ctx = SessionContext::new();
    register_aggregate_null_cases_csv(&ctx).await?;
    let sql = "SELECT
        SUM(c1) OVER (ORDER BY c3 RANGE BETWEEN 10 PRECEDING AND 11 FOLLOWING) as a,
        SUM(c1) OVER (ORDER BY c3 RANGE BETWEEN 10 PRECEDING AND 11 FOLLOWING) as b,
        SUM(c1) OVER (ORDER BY c3 DESC RANGE BETWEEN 10 PRECEDING AND 11 FOLLOWING) as c,
        SUM(c1) OVER (ORDER BY c3 NULLS first RANGE BETWEEN 10 PRECEDING AND 11 FOLLOWING) as d,
        SUM(c1) OVER (ORDER BY c3 DESC NULLS last RANGE BETWEEN 10 PRECEDING AND 11 FOLLOWING) as e,
        SUM(c1) OVER (ORDER BY c3 DESC NULLS first RANGE BETWEEN 10 PRECEDING AND 11 FOLLOWING) as f,
        SUM(c1) OVER (ORDER BY c3 NULLS first RANGE BETWEEN 10 PRECEDING AND 11 FOLLOWING) as g,
        SUM(c1) OVER (ORDER BY c3) as h,
        SUM(c1) OVER (ORDER BY c3 DESC) as i,
        SUM(c1) OVER (ORDER BY c3 NULLS first) as j,
        SUM(c1) OVER (ORDER BY c3 DESC NULLS first) as k,
        SUM(c1) OVER (ORDER BY c3 DESC NULLS last) as l,
        SUM(c1) OVER (ORDER BY c3, c2) as m,
        SUM(c1) OVER (ORDER BY c3, c1 DESC) as n,
        SUM(c1) OVER (ORDER BY c3 DESC, c1) as o,
        SUM(c1) OVER (ORDER BY c3, c1 NULLs first) as p,
        SUM(c1) OVER (ORDER BY c3 RANGE BETWEEN UNBOUNDED PRECEDING AND 11 FOLLOWING) as a1,
        SUM(c1) OVER (ORDER BY c3 RANGE BETWEEN UNBOUNDED PRECEDING AND 11 FOLLOWING) as b1,
        SUM(c1) OVER (ORDER BY c3 DESC RANGE BETWEEN UNBOUNDED PRECEDING AND 11 FOLLOWING) as c1,
        SUM(c1) OVER (ORDER BY c3 NULLS first RANGE BETWEEN UNBOUNDED PRECEDING AND 11 FOLLOWING) as d1,
        SUM(c1) OVER (ORDER BY c3 DESC NULLS last RANGE BETWEEN UNBOUNDED PRECEDING AND 11 FOLLOWING) as e1,
        SUM(c1) OVER (ORDER BY c3 DESC NULLS first RANGE BETWEEN UNBOUNDED PRECEDING AND 11 FOLLOWING) as f1,
        SUM(c1) OVER (ORDER BY c3 NULLS first RANGE BETWEEN UNBOUNDED PRECEDING AND 11 FOLLOWING) as g1,
        SUM(c1) OVER (ORDER BY c3 RANGE BETWEEN UNBOUNDED PRECEDING AND current row) as h1,
        SUM(c1) OVER (ORDER BY c3 RANGE BETWEEN UNBOUNDED PRECEDING AND current row) as j1,
        SUM(c1) OVER (ORDER BY c3 DESC RANGE BETWEEN UNBOUNDED PRECEDING AND current row) as k1,
        SUM(c1) OVER (ORDER BY c3 NULLS first RANGE BETWEEN UNBOUNDED PRECEDING AND current row) as l1,
        SUM(c1) OVER (ORDER BY c3 DESC NULLS last RANGE BETWEEN UNBOUNDED PRECEDING AND current row) as m1,
        SUM(c1) OVER (ORDER BY c3 DESC NULLS first RANGE BETWEEN UNBOUNDED PRECEDING AND current row) as n1,
        SUM(c1) OVER (ORDER BY c3 NULLS first RANGE BETWEEN UNBOUNDED PRECEDING AND current row) as o1,
        SUM(c1) OVER (ORDER BY c3 RANGE BETWEEN current row AND UNBOUNDED FOLLOWING) as h11,
        SUM(c1) OVER (ORDER BY c3 RANGE BETWEEN current row AND UNBOUNDED FOLLOWING) as j11,
        SUM(c1) OVER (ORDER BY c3 DESC RANGE BETWEEN current row AND UNBOUNDED FOLLOWING) as k11,
        SUM(c1) OVER (ORDER BY c3 NULLS first RANGE BETWEEN current row AND UNBOUNDED FOLLOWING) as l11,
        SUM(c1) OVER (ORDER BY c3 DESC NULLS last RANGE BETWEEN current row AND UNBOUNDED FOLLOWING) as m11,
        SUM(c1) OVER (ORDER BY c3 DESC NULLS first RANGE BETWEEN current row AND UNBOUNDED FOLLOWING) as n11,
        SUM(c1) OVER (ORDER BY c3 NULLS first RANGE BETWEEN current row AND UNBOUNDED FOLLOWING) as o11
        FROM null_cases
        ORDER BY c3
        LIMIT 5";
    let actual = execute_to_batches(&ctx, sql).await;
    let expected = vec![
        "+-----+-----+-----+-----+-----+-----+-----+-----+------+-----+------+------+-----+-----+------+-----+-----+-----+------+-----+------+------+-----+-----+-----+------+-----+------+------+-----+------+------+-----+------+-----+-----+------+",
        "| a   | b   | c   | d   | e   | f   | g   | h   | i    | j   | k    | l    | m   | n   | o    | p   | a1  | b1  | c1   | d1  | e1   | f1   | g1  | h1  | j1  | k1   | l1  | m1   | n1   | o1  | h11  | j11  | k11 | l11  | m11 | n11 | o11  |",
        "+-----+-----+-----+-----+-----+-----+-----+-----+------+-----+------+------+-----+-----+------+-----+-----+-----+------+-----+------+------+-----+-----+-----+------+-----+------+------+-----+------+------+-----+------+-----+-----+------+",
        "| 412 | 412 | 339 | 412 | 339 | 339 | 412 |     | 4627 |     | 4627 | 4627 |     |     | 4627 |     | 412 | 412 | 4627 | 412 | 4627 | 4627 | 412 |     |     | 4627 |     | 4627 | 4627 |     | 4627 | 4627 |     | 4627 |     |     | 4627 |",
        "| 488 | 488 | 412 | 488 | 412 | 412 | 488 | 72  | 4627 | 72  | 4627 | 4627 | 72  | 72  | 4627 | 72  | 488 | 488 | 4627 | 488 | 4627 | 4627 | 488 | 72  | 72  | 4627 | 72  | 4627 | 4627 | 72  | 4627 | 4627 | 72  | 4627 | 72  | 72  | 4627 |",
        "| 543 | 543 | 488 | 543 | 488 | 488 | 543 | 96  | 4555 | 96  | 4555 | 4555 | 96  | 96  | 4555 | 96  | 543 | 543 | 4627 | 543 | 4627 | 4627 | 543 | 96  | 96  | 4555 | 96  | 4555 | 4555 | 96  | 4555 | 4555 | 96  | 4555 | 96  | 96  | 4555 |",
        "| 553 | 553 | 543 | 553 | 543 | 543 | 553 | 115 | 4531 | 115 | 4531 | 4531 | 115 | 115 | 4531 | 115 | 553 | 553 | 4627 | 553 | 4627 | 4627 | 553 | 115 | 115 | 4531 | 115 | 4531 | 4531 | 115 | 4531 | 4531 | 115 | 4531 | 115 | 115 | 4531 |",
        "| 553 | 553 | 553 | 553 | 553 | 553 | 553 | 140 | 4512 | 140 | 4512 | 4512 | 140 | 140 | 4512 | 140 | 553 | 553 | 4627 | 553 | 4627 | 4627 | 553 | 140 | 140 | 4512 | 140 | 4512 | 4512 | 140 | 4512 | 4512 | 140 | 4512 | 140 | 140 | 4512 |",
        "+-----+-----+-----+-----+-----+-----+-----+-----+------+-----+------+------+-----+-----+------+-----+-----+-----+------+-----+------+------+-----+-----+-----+------+-----+------+------+-----+------+------+-----+------+-----+-----+------+",
    ];
    assert_batches_eq!(expected, &actual);
    Ok(())
}

#[tokio::test]
async fn window_frame_rows_preceding_with_unique_partition() -> Result<()> {
    let ctx = SessionContext::new();
    register_aggregate_csv(&ctx).await?;
    let sql = "SELECT \
               SUM(c4) OVER(PARTITION BY c1 ORDER BY c9 ROWS BETWEEN 1 PRECEDING AND 1 FOLLOWING),\
               COUNT(*) OVER(PARTITION BY c1 ORDER BY c9 ROWS BETWEEN 1 PRECEDING AND 1 FOLLOWING)\
               FROM aggregate_test_100 \
               ORDER BY c9 \
               LIMIT 5";
    let actual = execute_to_batches(&ctx, sql).await;
    let expected = vec![
        "+----------------------------+-----------------+",
        "| SUM(aggregate_test_100.c4) | COUNT(UInt8(1)) |",
        "+----------------------------+-----------------+",
        "| -38611                     | 2               |",
        "| 17547                      | 2               |",
        "| -1301                      | 2               |",
        "| 26638                      | 2               |",
        "| 26861                      | 3               |",
        "+----------------------------+-----------------+",
    ];
    assert_batches_eq!(expected, &actual);
    Ok(())
}

#[tokio::test]
async fn window_frame_ranges_preceding_following() -> Result<()> {
    let ctx = SessionContext::new();
    register_aggregate_csv(&ctx).await?;
    let sql = "SELECT \
               SUM(c4) OVER(ORDER BY c2 RANGE BETWEEN 1 PRECEDING AND 1 FOLLOWING),\
               SUM(c3) OVER(ORDER BY c2 RANGE BETWEEN 10000 PRECEDING AND 10000 FOLLOWING),\
               COUNT(*) OVER(ORDER BY c2 RANGE BETWEEN 1 PRECEDING AND 1 FOLLOWING) \
               FROM aggregate_test_100 \
               ORDER BY c9 \
               LIMIT 5";
    let actual = execute_to_batches(&ctx, sql).await;
    let expected = vec![
        "+----------------------------+----------------------------+-----------------+",
        "| SUM(aggregate_test_100.c4) | SUM(aggregate_test_100.c3) | COUNT(UInt8(1)) |",
        "+----------------------------+----------------------------+-----------------+",
        "| 52276                      | 781                        | 56              |",
        "| 260620                     | 781                        | 63              |",
        "| -28623                     | 781                        | 37              |",
        "| 260620                     | 781                        | 63              |",
        "| 260620                     | 781                        | 63              |",
        "+----------------------------+----------------------------+-----------------+",
    ];
    assert_batches_eq!(expected, &actual);
    Ok(())
}

#[tokio::test]
async fn window_frame_ranges_ntile() -> Result<()> {
    let ctx = SessionContext::new();
    register_aggregate_csv(&ctx).await?;
    let sql = "SELECT \
               NTILE(8) OVER (ORDER BY C4) as ntile1,\
               NTILE(12) OVER (ORDER BY C12 DESC) as ntile2 \
               FROM aggregate_test_100 \
               ORDER BY c7 \
               LIMIT 5";
    let actual = execute_to_batches(&ctx, sql).await;
    let expected = vec![
        "+--------+--------+",
        "| ntile1 | ntile2 |",
        "+--------+--------+",
        "| 8      | 12     |",
        "| 5      | 11     |",
        "| 3      | 11     |",
        "| 2      | 7      |",
        "| 7      | 12     |",
        "+--------+--------+",
    ];
    assert_batches_eq!(expected, &actual);
    Ok(())
}

#[tokio::test]
async fn window_frame_ranges_string_check() -> Result<()> {
    let ctx = SessionContext::new();
    register_aggregate_csv(&ctx).await?;
    let sql = "SELECT \
               SUM(LENGTH(c13)) OVER(ORDER BY c13), \
               SUM(LENGTH(c1)) OVER(ORDER BY c1) \
               FROM aggregate_test_100 \
               ORDER BY c9 \
               LIMIT 5";
    let actual = execute_to_batches(&ctx, sql).await;
    let expected = vec![
        "+----------------------------------------------+---------------------------------------------+",
        "| SUM(characterlength(aggregate_test_100.c13)) | SUM(characterlength(aggregate_test_100.c1)) |",
        "+----------------------------------------------+---------------------------------------------+",
        "| 2100                                         | 100                                         |",
        "| 510                                          | 79                                          |",
        "| 1440                                         | 21                                          |",
        "| 1830                                         | 61                                          |",
        "| 2010                                         | 21                                          |",
        "+----------------------------------------------+---------------------------------------------+",
    ];
    assert_batches_eq!(expected, &actual);
    Ok(())
}

#[tokio::test]
async fn window_frame_order_by_unique() -> Result<()> {
    let ctx = SessionContext::new();
    register_aggregate_csv(&ctx).await?;
    let sql = "SELECT \
               SUM(c5) OVER (ORDER BY c5) as sum1, \
               COUNT(*) OVER (ORDER BY c9) as count1 \
               FROM aggregate_test_100 \
               ORDER BY c9 \
               LIMIT 5";
    let actual = execute_to_batches(&ctx, sql).await;
    let expected = vec![
        "+--------------+--------+",
        "| sum1         | count1 |",
        "+--------------+--------+",
        "| -49877765574 | 1      |",
        "| -50025861694 | 2      |",
        "| -45402230071 | 3      |",
        "| -14557735645 | 4      |",
        "| -18365391649 | 5      |",
        "+--------------+--------+",
    ];
    assert_batches_eq!(expected, &actual);
    Ok(())
}

/// If the sorting columns have non unique values, the unstable sorting may produce
/// indeterminate results. Therefore, we are commenting out the following test for now.
///
// #[tokio::test]
// async fn window_frame_order_by_non_unique() -> Result<()> {
//     let ctx = SessionContext::new();
//     register_aggregate_csv(&ctx).await?;
//     let sql = "SELECT \
//                c2, \
//                c9, \
//                SUM(c5) OVER (ORDER BY c2), \
//                COUNT(*) OVER (ORDER BY c2) \
//                FROM aggregate_test_100 \
//                ORDER BY c2 \
//                LIMIT 5";
//     let actual = execute_to_batches(&ctx, sql).await;
//     let expected = vec![
//         "+----+------------+----------------------------+-----------------+",
//         "| c2 | c9         | SUM(aggregate_test_100.c5) | COUNT(UInt8(1)) |",
//         "+----+------------+----------------------------+-----------------+",
//         "| 1  | 879082834  | -438598674                 | 22              |",
//         "| 1  | 3542840110 | -438598674                 | 22              |",
//         "| 1  | 3275293996 | -438598674                 | 22              |",
//         "| 1  | 774637006  | -438598674                 | 22              |",
//         "| 1  | 4015442341 | -438598674                 | 22              |",
//         "+----+------------+----------------------------+-----------------+",
//     ];
//     assert_batches_eq!(expected, &actual);
//     Ok(())
// }

#[tokio::test]
async fn window_frame_ranges_unbounded_preceding_following() -> Result<()> {
    let ctx = SessionContext::new();
    register_aggregate_csv(&ctx).await?;
    let sql = "SELECT \
               SUM(c2) OVER (ORDER BY c2 RANGE BETWEEN UNBOUNDED PRECEDING AND 1 FOLLOWING) as sum1, \
               COUNT(*) OVER (ORDER BY c2 RANGE BETWEEN UNBOUNDED PRECEDING AND 1 FOLLOWING) as cnt1 \
               FROM aggregate_test_100 \
               ORDER BY c9 \
               LIMIT 5";
    let actual = execute_to_batches(&ctx, sql).await;
    let expected = vec![
        "+------+------+",
        "| sum1 | cnt1 |",
        "+------+------+",
        "| 285  | 100  |",
        "| 123  | 63   |",
        "| 285  | 100  |",
        "| 123  | 63   |",
        "| 123  | 63   |",
        "+------+------+",
    ];
    assert_batches_eq!(expected, &actual);
    Ok(())
}

#[tokio::test]
async fn window_frame_ranges_preceding_and_preceding() -> Result<()> {
    let ctx = SessionContext::new();
    register_aggregate_csv(&ctx).await?;
    let sql = "SELECT \
               SUM(c2) OVER (ORDER BY c2 RANGE BETWEEN 3 PRECEDING AND 1 PRECEDING), \
               COUNT(*) OVER (ORDER BY c2 RANGE BETWEEN 3 PRECEDING AND 1 PRECEDING) \
               FROM aggregate_test_100 \
               ORDER BY c9 \
               LIMIT 5";
    let actual = execute_to_batches(&ctx, sql).await;
    let expected = vec![
        "+----------------------------+-----------------+",
        "| SUM(aggregate_test_100.c2) | COUNT(UInt8(1)) |",
        "+----------------------------+-----------------+",
        "| 123                        | 63              |",
        "| 22                         | 22              |",
        "| 193                        | 64              |",
        "| 22                         | 22              |",
        "| 22                         | 22              |",
        "+----------------------------+-----------------+",
    ];
    assert_batches_eq!(expected, &actual);
    Ok(())
}

#[tokio::test]
async fn window_frame_ranges_unbounded_preceding_following_diff_col() -> Result<()> {
    let ctx = SessionContext::new();
    register_aggregate_csv(&ctx).await?;
    let sql = "SELECT \
               SUM(c2) OVER (ORDER BY c2 RANGE BETWEEN CURRENT ROW AND 1 FOLLOWING), \
               COUNT(*) OVER (ORDER BY c2 RANGE BETWEEN CURRENT ROW AND 1 FOLLOWING) \
               FROM aggregate_test_100 \
               ORDER BY c9 \
               LIMIT 5";
    let actual = execute_to_batches(&ctx, sql).await;
    let expected = vec![
        "+----------------------------+-----------------+",
        "| SUM(aggregate_test_100.c2) | COUNT(UInt8(1)) |",
        "+----------------------------+-----------------+",
        "| 162                        | 37              |",
        "| 101                        | 41              |",
        "| 70                         | 14              |",
        "| 101                        | 41              |",
        "| 101                        | 41              |",
        "+----------------------------+-----------------+",
    ];
    assert_batches_eq!(expected, &actual);
    Ok(())
}

#[tokio::test]
async fn window_frame_partition_by_order_by_desc() -> Result<()> {
    let ctx = SessionContext::new();
    register_aggregate_csv(&ctx).await?;
    let sql = "SELECT
               SUM(c4) OVER(PARTITION BY c1 ORDER BY c2 DESC RANGE BETWEEN 1 PRECEDING AND 1 FOLLOWING)
               FROM aggregate_test_100
               ORDER BY c9
               LIMIT 5";
    let actual = execute_to_batches(&ctx, sql).await;
    let expected = vec![
        "+----------------------------+",
        "| SUM(aggregate_test_100.c4) |",
        "+----------------------------+",
        "| -124618                    |",
        "| 205080                     |",
        "| -40819                     |",
        "| -19517                     |",
        "| 47246                      |",
        "+----------------------------+",
    ];
    assert_batches_eq!(expected, &actual);
    Ok(())
}

#[tokio::test]
async fn window_frame_range_float() -> Result<()> {
    let ctx = SessionContext::new();
    register_aggregate_csv(&ctx).await?;
    let sql = "SELECT
                SUM(c12) OVER (ORDER BY C12 RANGE BETWEEN 0.2 PRECEDING AND 0.2 FOLLOWING)
                FROM aggregate_test_100
                ORDER BY C9
                LIMIT 5";
    let actual = execute_to_batches(&ctx, sql).await;
    let expected = vec![
        "+-----------------------------+",
        "| SUM(aggregate_test_100.c12) |",
        "+-----------------------------+",
        "| 2.5476701803634296          |",
        "| 10.6299412548214            |",
        "| 2.5476701803634296          |",
        "| 20.349518503437288          |",
        "| 21.408674363507753          |",
        "+-----------------------------+",
    ];
    assert_batches_eq!(expected, &actual);
    Ok(())
}

#[tokio::test]
async fn window_frame_ranges_timestamp() -> Result<()> {
    // define a schema.
    let schema = Arc::new(Schema::new(vec![Field::new(
        "ts",
        DataType::Timestamp(TimeUnit::Nanosecond, None),
        false,
    )]));

    // define data in two partitions
    let batch = RecordBatch::try_new(
        schema.clone(),
        vec![Arc::new(TimestampNanosecondArray::from_slice([
            1664264591000000000,
            1664264592000000000,
            1664264592000000000,
            1664264593000000000,
            1664264594000000000,
            1664364594000000000,
            1664464594000000000,
            1664564594000000000,
        ]))],
    )
    .unwrap();

    let ctx = SessionContext::new();
    // declare a new context. In spark API, this corresponds to a new spark SQLsession
    // declare a table in memory. In spark API, this corresponds to createDataFrame(...).
    let provider = MemTable::try_new(schema, vec![vec![batch]]).unwrap();
    // Register table
    ctx.register_table("t", Arc::new(provider)).unwrap();

    // execute the query
    let df = ctx
        .sql(
            "SELECT
                ts,
                COUNT(*) OVER (ORDER BY ts RANGE BETWEEN INTERVAL '1' DAY PRECEDING AND INTERVAL '2 DAY' FOLLOWING) AS cnt1,
                COUNT(*) OVER (ORDER BY ts RANGE BETWEEN '0 DAY' PRECEDING AND '0' DAY FOLLOWING) as cnt2,
                COUNT(*) OVER (ORDER BY ts RANGE BETWEEN '5' SECOND PRECEDING AND CURRENT ROW) as cnt3
                FROM t
                ORDER BY ts"
        )
        .await?;

    let actual = df.collect().await?;
    let expected = vec![
        "+---------------------+------+------+------+",
        "| ts                  | cnt1 | cnt2 | cnt3 |",
        "+---------------------+------+------+------+",
        "| 2022-09-27T07:43:11 | 6    | 1    | 1    |",
        "| 2022-09-27T07:43:12 | 6    | 2    | 3    |",
        "| 2022-09-27T07:43:12 | 6    | 2    | 3    |",
        "| 2022-09-27T07:43:13 | 6    | 1    | 4    |",
        "| 2022-09-27T07:43:14 | 6    | 1    | 5    |",
        "| 2022-09-28T11:29:54 | 2    | 1    | 1    |",
        "| 2022-09-29T15:16:34 | 2    | 1    | 1    |",
        "| 2022-09-30T19:03:14 | 1    | 1    | 1    |",
        "+---------------------+------+------+------+",
    ];
    assert_batches_eq!(expected, &actual);
    Ok(())
}

#[tokio::test]
async fn window_frame_ranges_unbounded_preceding_err() -> Result<()> {
    let ctx = SessionContext::new();
    register_aggregate_csv(&ctx).await?;
    // execute the query
    let df = ctx
        .sql(
            "SELECT \
               SUM(c2) OVER (ORDER BY c2 RANGE BETWEEN UNBOUNDED PRECEDING AND UNBOUNDED PRECEDING), \
               COUNT(*) OVER (ORDER BY c2 RANGE BETWEEN UNBOUNDED PRECEDING AND UNBOUNDED PRECEDING) \
               FROM aggregate_test_100 \
               ORDER BY c9 \
               LIMIT 5",
        )
        .await;
    assert_eq!(
        df.err().unwrap().to_string(),
        "Execution error: Invalid window frame: end bound cannot be unbounded preceding"
            .to_owned()
    );
    Ok(())
}

#[tokio::test]
async fn window_frame_groups_preceding_following_desc() -> Result<()> {
    let ctx = SessionContext::new();
    register_aggregate_csv(&ctx).await?;
    let sql = "SELECT
        SUM(c4) OVER(ORDER BY c2 DESC GROUPS BETWEEN 1 PRECEDING AND 1 FOLLOWING),
        SUM(c3) OVER(ORDER BY c2 DESC GROUPS BETWEEN 10000 PRECEDING AND 10000 FOLLOWING),
        COUNT(*) OVER(ORDER BY c2 DESC GROUPS BETWEEN 1 PRECEDING AND 1 FOLLOWING)
        FROM aggregate_test_100
        ORDER BY c9
        LIMIT 5";
    let actual = execute_to_batches(&ctx, sql).await;
    let expected = vec![
        "+----------------------------+----------------------------+-----------------+",
        "| SUM(aggregate_test_100.c4) | SUM(aggregate_test_100.c3) | COUNT(UInt8(1)) |",
        "+----------------------------+----------------------------+-----------------+",
        "| 52276                      | 781                        | 56              |",
        "| 260620                     | 781                        | 63              |",
        "| -28623                     | 781                        | 37              |",
        "| 260620                     | 781                        | 63              |",
        "| 260620                     | 781                        | 63              |",
        "+----------------------------+----------------------------+-----------------+",
    ];
    assert_batches_eq!(expected, &actual);
    Ok(())
}

#[tokio::test]
async fn window_frame_groups_order_by_null_desc() -> Result<()> {
    let ctx = SessionContext::new();
    register_aggregate_null_cases_csv(&ctx).await?;
    let sql = "SELECT
        COUNT(c2) OVER (ORDER BY c1 DESC GROUPS BETWEEN 5 PRECEDING AND 3 FOLLOWING)
        FROM null_cases
        LIMIT 5";
    let actual = execute_to_batches(&ctx, sql).await;
    let expected = vec![
        "+----------------------+",
        "| COUNT(null_cases.c2) |",
        "+----------------------+",
        "| 12                   |",
        "| 12                   |",
        "| 12                   |",
        "| 12                   |",
        "| 12                   |",
        "+----------------------+",
    ];
    assert_batches_eq!(expected, &actual);
    Ok(())
}

#[tokio::test]
async fn window_frame_groups() -> Result<()> {
    let ctx = SessionContext::new();
    register_aggregate_null_cases_csv(&ctx).await?;
    let sql = "SELECT
        SUM(c1) OVER (ORDER BY c3 GROUPS BETWEEN 9 PRECEDING AND 11 FOLLOWING) as a,
        SUM(c1) OVER (ORDER BY c3 DESC GROUPS BETWEEN 9 PRECEDING AND 11 FOLLOWING) as b,
        SUM(c1) OVER (ORDER BY c3 NULLS first GROUPS BETWEEN 9 PRECEDING AND 11 FOLLOWING) as c,
        SUM(c1) OVER (ORDER BY c3 DESC NULLS last GROUPS BETWEEN 9 PRECEDING AND 11 FOLLOWING) as d,
        SUM(c1) OVER (ORDER BY c3 DESC NULLS first GROUPS BETWEEN 9 PRECEDING AND 11 FOLLOWING) as e,
        SUM(c1) OVER (ORDER BY c3 NULLS first GROUPS BETWEEN 9 PRECEDING AND 11 FOLLOWING) as f,
        SUM(c1) OVER (ORDER BY c3 GROUPS current row) as a1,
        SUM(c1) OVER (ORDER BY c3 GROUPS BETWEEN 9 PRECEDING AND 5 PRECEDING) as a2,
        SUM(c1) OVER (ORDER BY c3 GROUPS BETWEEN UNBOUNDED PRECEDING AND 5 PRECEDING) as a3,
        SUM(c1) OVER (ORDER BY c3 GROUPS BETWEEN UNBOUNDED PRECEDING AND 11 FOLLOWING) as a4,
        SUM(c1) OVER (ORDER BY c3 GROUPS BETWEEN UNBOUNDED PRECEDING AND current row) as a5,
        SUM(c1) OVER (ORDER BY c3 GROUPS BETWEEN UNBOUNDED PRECEDING AND UNBOUNDED FOLLOWING) as a6,
        SUM(c1) OVER (ORDER BY c3 GROUPS BETWEEN 1 PRECEDING AND UNBOUNDED FOLLOWING) as a7,
        SUM(c1) OVER (ORDER BY c3 GROUPS BETWEEN 3 FOLLOWING AND UNBOUNDED FOLLOWING) as a8,
        SUM(c1) OVER (ORDER BY c3 GROUPS BETWEEN current row AND UNBOUNDED FOLLOWING) as a9,
        SUM(c1) OVER (ORDER BY c3 GROUPS BETWEEN current row AND 3 FOLLOWING) as a10,
        SUM(c1) OVER (ORDER BY c3 GROUPS BETWEEN 5 FOLLOWING AND 7 FOLLOWING) as a11,
        SUM(c1) OVER (ORDER BY c3 DESC GROUPS current row) as a21,
        SUM(c1) OVER (ORDER BY c3 NULLS first GROUPS BETWEEN 9 PRECEDING AND 5 PRECEDING) as a22,
        SUM(c1) OVER (ORDER BY c3 DESC NULLS last GROUPS BETWEEN UNBOUNDED PRECEDING AND 5 PRECEDING) as a23,
        SUM(c1) OVER (ORDER BY c3 NULLS last GROUPS BETWEEN UNBOUNDED PRECEDING AND 11 FOLLOWING) as a24,
        SUM(c1) OVER (ORDER BY c3 DESC NULLS first GROUPS BETWEEN UNBOUNDED PRECEDING AND current row) as a25
        FROM null_cases
        ORDER BY c3
        LIMIT 10";
    let actual = execute_to_batches(&ctx, sql).await;
    let expected = vec![
        "+-----+-----+-----+-----+-----+-----+----+-----+-----+-----+-----+------+------+------+------+-----+-----+-----+-----+------+-----+------+",
        "| a   | b   | c   | d   | e   | f   | a1 | a2  | a3  | a4  | a5  | a6   | a7   | a8   | a9   | a10 | a11 | a21 | a22 | a23  | a24 | a25  |",
        "+-----+-----+-----+-----+-----+-----+----+-----+-----+-----+-----+------+------+------+------+-----+-----+-----+-----+------+-----+------+",
        "| 412 | 307 | 412 | 307 | 307 | 412 |    |     |     | 412 |     | 4627 | 4627 | 4531 | 4627 | 115 | 85  |     |     | 4487 | 412 | 4627 |",
        "| 488 | 339 | 488 | 339 | 339 | 488 | 72 |     |     | 488 | 72  | 4627 | 4627 | 4512 | 4627 | 140 | 153 | 72  |     | 4473 | 488 | 4627 |",
        "| 543 | 412 | 543 | 412 | 412 | 543 | 24 |     |     | 543 | 96  | 4627 | 4627 | 4487 | 4555 | 82  | 122 | 24  |     | 4442 | 543 | 4555 |",
        "| 553 | 488 | 553 | 488 | 488 | 553 | 19 |     |     | 553 | 115 | 4627 | 4555 | 4473 | 4531 | 89  | 114 | 19  |     | 4402 | 553 | 4531 |",
        "| 553 | 543 | 553 | 543 | 543 | 553 | 25 |     |     | 553 | 140 | 4627 | 4531 | 4442 | 4512 | 110 | 105 | 25  |     | 4320 | 553 | 4512 |",
        "| 591 | 553 | 591 | 553 | 553 | 591 | 14 |     |     | 591 | 154 | 4627 | 4512 | 4402 | 4487 | 167 | 181 | 14  |     | 4320 | 591 | 4487 |",
        "| 651 | 553 | 651 | 553 | 553 | 651 | 31 | 72  | 72  | 651 | 185 | 4627 | 4487 | 4320 | 4473 | 153 | 204 | 31  | 72  | 4288 | 651 | 4473 |",
        "| 662 | 591 | 662 | 591 | 591 | 662 | 40 | 96  | 96  | 662 | 225 | 4627 | 4473 | 4320 | 4442 | 154 | 141 | 40  | 96  | 4215 | 662 | 4442 |",
        "| 697 | 651 | 697 | 651 | 651 | 697 | 82 | 115 | 115 | 697 | 307 | 4627 | 4442 | 4288 | 4402 | 187 | 65  | 82  | 115 | 4139 | 697 | 4402 |",
        "| 758 | 662 | 758 | 662 | 662 | 758 |    | 140 | 140 | 758 | 307 | 4627 | 4402 | 4215 | 4320 | 181 | 48  |     | 140 | 4084 | 758 | 4320 |",
        "+-----+-----+-----+-----+-----+-----+----+-----+-----+-----+-----+------+------+------+------+-----+-----+-----+-----+------+-----+------+",
    ];
    assert_batches_eq!(expected, &actual);
    Ok(())
}

#[tokio::test]
async fn window_frame_groups_multiple_order_columns() -> Result<()> {
    let ctx = SessionContext::new();
    register_aggregate_null_cases_csv(&ctx).await?;
    let sql = "SELECT
        SUM(c1) OVER (ORDER BY c2, c3 GROUPS BETWEEN 9 PRECEDING AND 11 FOLLOWING) as a,
        SUM(c1) OVER (ORDER BY c2, c3 DESC GROUPS BETWEEN 9 PRECEDING AND 11 FOLLOWING) as b,
        SUM(c1) OVER (ORDER BY c2, c3 NULLS first GROUPS BETWEEN 9 PRECEDING AND 11 FOLLOWING) as c,
        SUM(c1) OVER (ORDER BY c2, c3 DESC NULLS last GROUPS BETWEEN 9 PRECEDING AND 11 FOLLOWING) as d,
        SUM(c1) OVER (ORDER BY c2, c3 DESC NULLS first GROUPS BETWEEN 9 PRECEDING AND 11 FOLLOWING) as e,
        SUM(c1) OVER (ORDER BY c2, c3 NULLS first GROUPS BETWEEN 9 PRECEDING AND 11 FOLLOWING) as f,
        SUM(c1) OVER (ORDER BY c2, c3 GROUPS current row) as a1,
        SUM(c1) OVER (ORDER BY c2, c3 GROUPS BETWEEN 9 PRECEDING AND 5 PRECEDING) as a2,
        SUM(c1) OVER (ORDER BY c2, c3 GROUPS BETWEEN UNBOUNDED PRECEDING AND 5 PRECEDING) as a3,
        SUM(c1) OVER (ORDER BY c2, c3 GROUPS BETWEEN UNBOUNDED PRECEDING AND 11 FOLLOWING) as a4,
        SUM(c1) OVER (ORDER BY c2, c3 GROUPS BETWEEN UNBOUNDED PRECEDING AND current row) as a5,
        SUM(c1) OVER (ORDER BY c2, c3 GROUPS BETWEEN UNBOUNDED PRECEDING AND UNBOUNDED FOLLOWING) as a6,
        SUM(c1) OVER (ORDER BY c2, c3 GROUPS BETWEEN 1 PRECEDING AND UNBOUNDED FOLLOWING) as a7,
        SUM(c1) OVER (ORDER BY c2, c3 GROUPS BETWEEN 3 FOLLOWING AND UNBOUNDED FOLLOWING) as a8,
        SUM(c1) OVER (ORDER BY c2, c3 GROUPS BETWEEN current row AND UNBOUNDED FOLLOWING) as a9,
        SUM(c1) OVER (ORDER BY c2, c3 GROUPS BETWEEN current row AND 3 FOLLOWING) as a10,
        SUM(c1) OVER (ORDER BY c2, c3 GROUPS BETWEEN 5 FOLLOWING AND 7 FOLLOWING) as a11
        FROM null_cases
        ORDER BY c3
        LIMIT 10";
    let actual = execute_to_batches(&ctx, sql).await;
    let expected = vec![
        "+------+-----+------+-----+-----+------+----+-----+------+------+------+------+------+------+------+-----+-----+",
        "| a    | b   | c    | d   | e   | f    | a1 | a2  | a3   | a4   | a5   | a6   | a7   | a8   | a9   | a10 | a11 |",
        "+------+-----+------+-----+-----+------+----+-----+------+------+------+------+------+------+------+-----+-----+",
        "| 818  | 910 | 818  | 910 | 910 | 818  |    | 249 | 249  | 818  | 432  | 4627 | 4234 | 4157 | 4195 | 98  | 82  |",
        "| 537  | 979 | 537  | 979 | 979 | 537  | 72 |     |      | 537  | 210  | 4627 | 4569 | 4378 | 4489 | 169 | 55  |",
        "| 811  | 838 | 811  | 838 | 838 | 811  | 24 | 221 | 3075 | 3665 | 3311 | 4627 | 1390 | 1276 | 1340 | 117 | 144 |",
        "| 763  | 464 | 763  | 464 | 464 | 763  | 19 | 168 | 3572 | 4167 | 3684 | 4627 | 962  | 829  | 962  | 194 | 80  |",
        "| 552  | 964 | 552  | 964 | 964 | 552  | 25 |     |      | 552  | 235  | 4627 | 4489 | 4320 | 4417 | 167 | 39  |",
        "| 963  | 930 | 963  | 930 | 930 | 963  | 14 | 201 | 818  | 1580 | 1098 | 4627 | 3638 | 3455 | 3543 | 177 | 224 |",
        "| 1113 | 814 | 1113 | 814 | 814 | 1113 | 31 | 415 | 2653 | 3351 | 2885 | 4627 | 1798 | 1694 | 1773 | 165 | 162 |",
        "| 780  | 868 | 780  | 868 | 868 | 780  | 40 | 258 | 3143 | 3665 | 3351 | 4627 | 1340 | 1223 | 1316 | 117 | 102 |",
        "| 740  | 466 | 740  | 466 | 466 | 740  | 82 | 164 | 3592 | 4168 | 3766 | 4627 | 962  | 768  | 943  | 244 | 122 |",
        "| 772  | 832 | 772  | 832 | 832 | 772  |    | 277 | 3189 | 3684 | 3351 | 4627 | 1316 | 1199 | 1276 | 119 | 64  |",
        "+------+-----+------+-----+-----+------+----+-----+------+------+------+------+------+------+------+-----+-----+",
    ];
    assert_batches_eq!(expected, &actual);
    Ok(())
}

#[tokio::test]
async fn window_frame_groups_without_order_by() -> Result<()> {
    let ctx = SessionContext::new();
    register_aggregate_csv(&ctx).await?;
    // execute the query
    let df = ctx
        .sql(
            "SELECT
            SUM(c4) OVER(PARTITION BY c2 GROUPS BETWEEN 1 PRECEDING AND 1 FOLLOWING)
            FROM aggregate_test_100
            ORDER BY c9;",
        )
        .await?;
    let err = df.collect().await.unwrap_err();
    assert_contains!(
        err.to_string(),
        "Execution error: GROUPS mode requires an ORDER BY clause".to_owned()
    );
    Ok(())
}

#[tokio::test]
async fn window_frame_lag() -> Result<()> {
    let ctx = SessionContext::new();
    register_aggregate_csv(&ctx).await?;
    // execute the query
    let df = ctx
        .sql(
            "SELECT c2,
                lag(c2, c2, c2) OVER () as lag1
                FROM aggregate_test_100;",
        )
        .await?;
    let err = df.collect().await.unwrap_err();
    assert_eq!(
        err.to_string(),
        "This feature is not implemented: There is only support Literal types for field at idx: 1 in Window Function".to_owned()
    );
    Ok(())
}

#[tokio::test]
async fn window_frame_creation() -> Result<()> {
    let ctx = SessionContext::new();
    register_aggregate_csv(&ctx).await?;
    // execute the query
    let df = ctx
        .sql(
            "SELECT
                COUNT(c1) OVER (ORDER BY c2 RANGE BETWEEN 1 PRECEDING AND 2 PRECEDING)
                FROM aggregate_test_100;",
        )
        .await?;
    let results = df.collect().await;
    assert_eq!(
        results.err().unwrap().to_string(),
        "Execution error: Invalid window frame: start bound (1 PRECEDING) cannot be larger than end bound (2 PRECEDING)"
    );

    let df = ctx
        .sql(
            "SELECT
                COUNT(c1) OVER (ORDER BY c2 RANGE BETWEEN 2 FOLLOWING AND 1 FOLLOWING)
                FROM aggregate_test_100;",
        )
        .await?;
    let results = df.collect().await;
    assert_eq!(
        results.err().unwrap().to_string(),
        "Execution error: Invalid window frame: start bound (2 FOLLOWING) cannot be larger than end bound (1 FOLLOWING)"
    );

    Ok(())
}

#[tokio::test]
async fn window_frame_creation_type_checking() -> Result<()> {
    // The following query has type error. We should test the error could be detected
    // from either the logical plan (when `skip_failed_rules` is set to `false`) or
    // the physical plan (when `skip_failed_rules` is set to `true`).

    // We should remove the type checking in physical plan after we don't skip
    // the failed optimizing rules by default. (see more in https://github.com/apache/arrow-datafusion/issues/4615)
    async fn check_query(skip_failed_rules: bool, err_msg: &str) -> Result<()> {
        use datafusion_common::ScalarValue::Boolean;
        let config = SessionConfig::new().set(
            "datafusion.optimizer.skip_failed_rules",
            Boolean(Some(skip_failed_rules)),
        );
        let ctx = SessionContext::with_config(config);
        register_aggregate_csv(&ctx).await?;
        let df = ctx
            .sql(
                "SELECT
                    COUNT(c1) OVER (ORDER BY c2 RANGE BETWEEN '1 DAY' PRECEDING AND '2 DAY' FOLLOWING)
                    FROM aggregate_test_100;",
            )
            .await?;
        let results = df.collect().await;
        assert_contains!(results.err().unwrap().to_string(), err_msg);
        Ok(())
    }

    // Error is returned from the physical plan.
    check_query(
        true,
        "Internal error: Operator - is not implemented for types UInt32(1) and Utf8(\"1 DAY\")."
    ).await?;

    // Error is returned from the logical plan.
    check_query(
        false,
        "Internal error: Optimizer rule 'type_coercion' failed due to unexpected error: Arrow error: Cast error: Cannot cast string '1 DAY' to value of UInt32 type"
    ).await
}

#[tokio::test]
async fn test_window_row_number_aggregate() -> Result<()> {
    let config = SessionConfig::new();
    let ctx = SessionContext::with_config(config);
    register_aggregate_csv(&ctx).await?;
    let sql = "SELECT
          c8,
          ROW_NUMBER() OVER(ORDER BY c9) AS rn1,
          ROW_NUMBER() OVER(ORDER BY c9 ROWS BETWEEN 10 PRECEDING and 1 FOLLOWING) as rn2
          FROM aggregate_test_100
          ORDER BY c8
          LIMIT 5";

    let actual = execute_to_batches(&ctx, sql).await;
    let expected = vec![
        "+-----+-----+-----+",
        "| c8  | rn1 | rn2 |",
        "+-----+-----+-----+",
        "| 102 | 73  | 73  |",
        "| 299 | 1   | 1   |",
        "| 363 | 41  | 41  |",
        "| 417 | 14  | 14  |",
        "| 794 | 95  | 95  |",
        "+-----+-----+-----+",
    ];
    assert_batches_eq!(expected, &actual);
    Ok(())
}

#[tokio::test]
async fn test_window_cume_dist() -> Result<()> {
    let config = SessionConfig::new();
    let ctx = SessionContext::with_config(config);
    register_aggregate_csv(&ctx).await?;
    let sql = "SELECT
          c8,
          CUME_DIST() OVER(ORDER BY c9) as cd1,
          CUME_DIST() OVER(ORDER BY c9 ROWS BETWEEN 10 PRECEDING and 1 FOLLOWING) as cd2
          FROM aggregate_test_100
          ORDER BY c8
          LIMIT 5";

    let actual = execute_to_batches(&ctx, sql).await;
    let expected = vec![
        "+-----+------+------+",
        "| c8  | cd1  | cd2  |",
        "+-----+------+------+",
        "| 102 | 0.73 | 0.73 |",
        "| 299 | 0.01 | 0.01 |",
        "| 363 | 0.41 | 0.41 |",
        "| 417 | 0.14 | 0.14 |",
        "| 794 | 0.95 | 0.95 |",
        "+-----+------+------+",
    ];
    assert_batches_eq!(expected, &actual);
    Ok(())
}

#[tokio::test]
async fn test_window_rank() -> Result<()> {
    let config = SessionConfig::new();
    let ctx = SessionContext::with_config(config);
    register_aggregate_csv(&ctx).await?;
    let sql = "SELECT
          c9,
          RANK() OVER(ORDER BY c1) AS rank1,
          RANK() OVER(ORDER BY c1 ROWS BETWEEN 10 PRECEDING and 1 FOLLOWING) as rank2,
          DENSE_RANK() OVER(ORDER BY c1) as dense_rank1,
          DENSE_RANK() OVER(ORDER BY c1 ROWS BETWEEN 10 PRECEDING and 1 FOLLOWING) as dense_rank2,
          PERCENT_RANK() OVER(ORDER BY c1) as percent_rank1,
          PERCENT_RANK() OVER(ORDER BY c1 ROWS BETWEEN 10 PRECEDING and 1 FOLLOWING) as percent_rank2
          FROM aggregate_test_100
          ORDER BY c9
          LIMIT 5";

    let actual = execute_to_batches(&ctx, sql).await;
    let expected = vec![
        "+-----------+-------+-------+-------------+-------------+---------------------+---------------------+",
        "| c9        | rank1 | rank2 | dense_rank1 | dense_rank2 | percent_rank1       | percent_rank2       |",
        "+-----------+-------+-------+-------------+-------------+---------------------+---------------------+",
        "| 28774375  | 80    | 80    | 5           | 5           | 0.797979797979798   | 0.797979797979798   |",
        "| 63044568  | 62    | 62    | 4           | 4           | 0.6161616161616161  | 0.6161616161616161  |",
        "| 141047417 | 1     | 1     | 1           | 1           | 0                   | 0                   |",
        "| 141680161 | 41    | 41    | 3           | 3           | 0.40404040404040403 | 0.40404040404040403 |",
        "| 145294611 | 1     | 1     | 1           | 1           | 0                   | 0                   |",
        "+-----------+-------+-------+-------------+-------------+---------------------+---------------------+",
    ];
    assert_batches_eq!(expected, &actual);
    Ok(())
}

#[tokio::test]
async fn test_lag_lead() -> Result<()> {
    let config = SessionConfig::new();
    let ctx = SessionContext::with_config(config);
    register_aggregate_csv(&ctx).await?;
    let sql = "SELECT
          c9,
          LAG(c9, 2, 10101) OVER(ORDER BY c9) as lag1,
          LAG(c9, 2, 10101) OVER(ORDER BY c9 ROWS BETWEEN 10 PRECEDING and 1 FOLLOWING) as lag2,
          LEAD(c9, 2, 10101) OVER(ORDER BY c9) as lead1,
          LEAD(c9, 2, 10101) OVER(ORDER BY c9 ROWS BETWEEN 10 PRECEDING and 1 FOLLOWING) as lead2
          FROM aggregate_test_100
          ORDER BY c9
          LIMIT 5";

    let actual = execute_to_batches(&ctx, sql).await;
    let expected = vec![
        "+-----------+-----------+-----------+-----------+-----------+",
        "| c9        | lag1      | lag2      | lead1     | lead2     |",
        "+-----------+-----------+-----------+-----------+-----------+",
        "| 28774375  | 10101     | 10101     | 141047417 | 141047417 |",
        "| 63044568  | 10101     | 10101     | 141680161 | 141680161 |",
        "| 141047417 | 28774375  | 28774375  | 145294611 | 145294611 |",
        "| 141680161 | 63044568  | 63044568  | 225513085 | 225513085 |",
        "| 145294611 | 141047417 | 141047417 | 243203849 | 243203849 |",
        "+-----------+-----------+-----------+-----------+-----------+",
    ];
    assert_batches_eq!(expected, &actual);
    Ok(())
}

#[tokio::test]
async fn test_window_frame_first_value_last_value_aggregate() -> Result<()> {
    let config = SessionConfig::new();
    let ctx = SessionContext::with_config(config);
    register_aggregate_csv(&ctx).await?;

    let sql = "SELECT
           FIRST_VALUE(c4) OVER(ORDER BY c9 ASC ROWS BETWEEN 10 PRECEDING AND 1 FOLLOWING) as first_value1,
           FIRST_VALUE(c4) OVER(ORDER BY c9 ASC ROWS BETWEEN 2 PRECEDING AND 3 FOLLOWING) as first_value2,
           LAST_VALUE(c4) OVER(ORDER BY c9 ASC ROWS BETWEEN 10 PRECEDING AND 1 FOLLOWING) as last_value1,
           LAST_VALUE(c4) OVER(ORDER BY c9 ASC ROWS BETWEEN 2 PRECEDING AND 3 FOLLOWING) as last_value2
           FROM aggregate_test_100
           ORDER BY c9
           LIMIT 5";

    let actual = execute_to_batches(&ctx, sql).await;
    let expected = vec![
        "+--------------+--------------+-------------+-------------+",
        "| first_value1 | first_value2 | last_value1 | last_value2 |",
        "+--------------+--------------+-------------+-------------+",
        "| -16110       | -16110       | 3917        | -1114       |",
        "| -16110       | -16110       | -16974      | 15673       |",
        "| -16110       | -16110       | -1114       | 13630       |",
        "| -16110       | 3917         | 15673       | -13217      |",
        "| -16110       | -16974       | 13630       | 20690       |",
        "+--------------+--------------+-------------+-------------+",
    ];
    assert_batches_eq!(expected, &actual);
    Ok(())
}

#[tokio::test]
async fn test_window_frame_nth_value_aggregate() -> Result<()> {
    let config = SessionConfig::new();
    let ctx = SessionContext::with_config(config);
    register_aggregate_csv(&ctx).await?;

    let sql = "SELECT
           NTH_VALUE(c4, 3) OVER(ORDER BY c9 ASC ROWS BETWEEN 2 PRECEDING AND 1 FOLLOWING) as nth_value1,
           NTH_VALUE(c4, 2) OVER(ORDER BY c9 ASC ROWS BETWEEN 1 PRECEDING AND 3 FOLLOWING) as nth_value2
           FROM aggregate_test_100
           ORDER BY c9
           LIMIT 5";

    let actual = execute_to_batches(&ctx, sql).await;
    let expected = vec![
        "+------------+------------+",
        "| nth_value1 | nth_value2 |",
        "+------------+------------+",
        "|            | 3917       |",
        "| -16974     | 3917       |",
        "| -16974     | -16974     |",
        "| -1114      | -1114      |",
        "| 15673      | 15673      |",
        "+------------+------------+",
    ];
    assert_batches_eq!(expected, &actual);
    Ok(())
}

#[tokio::test]
async fn test_window_agg_sort() -> Result<()> {
    // We need to specify the target partition number.
    // Otherwise, the default value used may vary on different environment
    // with different cpu core number, which may cause the UT failure.
    let ctx = SessionContext::with_config(SessionConfig::new().with_target_partitions(2));
    register_aggregate_csv(&ctx).await?;
    let sql = "SELECT
      c9,
      SUM(c9) OVER(ORDER BY c9) as sum1,
      SUM(c9) OVER(ORDER BY c9, c8) as sum2
      FROM aggregate_test_100";

    let msg = format!("Creating logical plan for '{sql}'");
    let dataframe = ctx.sql(sql).await.expect(&msg);
    let physical_plan = dataframe.create_physical_plan().await?;
    let formatted = displayable(physical_plan.as_ref()).indent().to_string();
    // Only 1 SortExec was added
    let expected = {
        vec![
            "ProjectionExec: expr=[c9@1 as c9, SUM(aggregate_test_100.c9) ORDER BY [aggregate_test_100.c9 ASC NULLS LAST] RANGE BETWEEN UNBOUNDED PRECEDING AND CURRENT ROW@3 as sum1, SUM(aggregate_test_100.c9) ORDER BY [aggregate_test_100.c9 ASC NULLS LAST, aggregate_test_100.c8 ASC NULLS LAST] RANGE BETWEEN UNBOUNDED PRECEDING AND CURRENT ROW@2 as sum2]",
            "  BoundedWindowAggExec: wdw=[SUM(aggregate_test_100.c9): Ok(Field { name: \"SUM(aggregate_test_100.c9)\", data_type: UInt64, nullable: true, dict_id: 0, dict_is_ordered: false, metadata: {} }), frame: WindowFrame { units: Range, start_bound: Preceding(UInt32(NULL)), end_bound: CurrentRow }]",
            "    BoundedWindowAggExec: wdw=[SUM(aggregate_test_100.c9): Ok(Field { name: \"SUM(aggregate_test_100.c9)\", data_type: UInt64, nullable: true, dict_id: 0, dict_is_ordered: false, metadata: {} }), frame: WindowFrame { units: Range, start_bound: Preceding(UInt32(NULL)), end_bound: CurrentRow }]",
<<<<<<< HEAD
            "      SortExec: [c9@1 ASC NULLS LAST,c8@0 ASC NULLS LAST], global=true",
=======
            "      SortExec: expr=[c9@1 ASC NULLS LAST,c8@0 ASC NULLS LAST]",
>>>>>>> 253550c6
        ]
    };

    let actual: Vec<&str> = formatted.trim().lines().collect();
    let actual_len = actual.len();
    let actual_trim_last = &actual[..actual_len - 1];
    assert_eq!(
        expected, actual_trim_last,
        "\n\nexpected:\n\n{expected:#?}\nactual:\n\n{actual_trim_last:#?}\n\n"
    );
    Ok(())
}

#[tokio::test]
async fn over_order_by_sort_keys_sorting_prefix_compacting() -> Result<()> {
    let ctx = SessionContext::with_config(SessionConfig::new().with_target_partitions(2));
    register_aggregate_csv(&ctx).await?;

    let sql = "SELECT c2, MAX(c9) OVER (ORDER BY c2), SUM(c9) OVER (), MIN(c9) OVER (ORDER BY c2, c9) from aggregate_test_100";

    let msg = format!("Creating logical plan for '{sql}'");
    let dataframe = ctx.sql(sql).await.expect(&msg);
    let physical_plan = dataframe.create_physical_plan().await?;
    let formatted = displayable(physical_plan.as_ref()).indent().to_string();
    // Only 1 SortExec was added
    let expected = {
        vec![
            "ProjectionExec: expr=[c2@0 as c2, MAX(aggregate_test_100.c9) ORDER BY [aggregate_test_100.c2 ASC NULLS LAST] RANGE BETWEEN UNBOUNDED PRECEDING AND CURRENT ROW@3 as MAX(aggregate_test_100.c9), SUM(aggregate_test_100.c9) ROWS BETWEEN UNBOUNDED PRECEDING AND UNBOUNDED FOLLOWING@4 as SUM(aggregate_test_100.c9), MIN(aggregate_test_100.c9) ORDER BY [aggregate_test_100.c2 ASC NULLS LAST, aggregate_test_100.c9 ASC NULLS LAST] RANGE BETWEEN UNBOUNDED PRECEDING AND CURRENT ROW@2 as MIN(aggregate_test_100.c9)]",
            "  WindowAggExec: wdw=[SUM(aggregate_test_100.c9): Ok(Field { name: \"SUM(aggregate_test_100.c9)\", data_type: UInt64, nullable: true, dict_id: 0, dict_is_ordered: false, metadata: {} }), frame: WindowFrame { units: Rows, start_bound: Preceding(UInt64(NULL)), end_bound: Following(UInt64(NULL)) }]",
            "    BoundedWindowAggExec: wdw=[MAX(aggregate_test_100.c9): Ok(Field { name: \"MAX(aggregate_test_100.c9)\", data_type: UInt32, nullable: true, dict_id: 0, dict_is_ordered: false, metadata: {} }), frame: WindowFrame { units: Range, start_bound: Preceding(UInt32(NULL)), end_bound: CurrentRow }]",
            "      BoundedWindowAggExec: wdw=[MIN(aggregate_test_100.c9): Ok(Field { name: \"MIN(aggregate_test_100.c9)\", data_type: UInt32, nullable: true, dict_id: 0, dict_is_ordered: false, metadata: {} }), frame: WindowFrame { units: Range, start_bound: Preceding(UInt32(NULL)), end_bound: CurrentRow }]",
<<<<<<< HEAD
            "        SortExec: [c2@0 ASC NULLS LAST,c9@1 ASC NULLS LAST], global=true",
=======
            "        SortExec: expr=[c2@0 ASC NULLS LAST,c9@1 ASC NULLS LAST]",
>>>>>>> 253550c6
        ]
    };

    let actual: Vec<&str> = formatted.trim().lines().collect();
    let actual_len = actual.len();
    let actual_trim_last = &actual[..actual_len - 1];
    assert_eq!(
        expected, actual_trim_last,
        "\n\nexpected:\n\n{expected:#?}\nactual:\n\n{actual_trim_last:#?}\n\n"
    );
    Ok(())
}

/// FIXME: for now we are not detecting prefix of sorting keys in order to re-arrange with global and save one SortExec
#[tokio::test]
async fn over_order_by_sort_keys_sorting_global_order_compacting() -> Result<()> {
    let ctx = SessionContext::with_config(SessionConfig::new().with_target_partitions(2));
    register_aggregate_csv(&ctx).await?;

    let sql = "SELECT c2, MAX(c9) OVER (ORDER BY c9, c2), SUM(c9) OVER (), MIN(c9) OVER (ORDER BY c2, c9) from aggregate_test_100 ORDER BY c2";
    let msg = format!("Creating logical plan for '{sql}'");
    let dataframe = ctx.sql(sql).await.expect(&msg);
    let physical_plan = dataframe.create_physical_plan().await?;
    let formatted = displayable(physical_plan.as_ref()).indent().to_string();
    // 3 SortExec are added
    let expected = {
        vec![
<<<<<<< HEAD
            "SortExec: [c2@0 ASC NULLS LAST], global=true",
            "  ProjectionExec: expr=[c2@0 as c2, MAX(aggregate_test_100.c9) ORDER BY [aggregate_test_100.c9 ASC NULLS LAST, aggregate_test_100.c2 ASC NULLS LAST] RANGE BETWEEN UNBOUNDED PRECEDING AND CURRENT ROW@3 as MAX(aggregate_test_100.c9), SUM(aggregate_test_100.c9) ROWS BETWEEN UNBOUNDED PRECEDING AND UNBOUNDED FOLLOWING@4 as SUM(aggregate_test_100.c9), MIN(aggregate_test_100.c9) ORDER BY [aggregate_test_100.c2 ASC NULLS LAST, aggregate_test_100.c9 ASC NULLS LAST] RANGE BETWEEN UNBOUNDED PRECEDING AND CURRENT ROW@2 as MIN(aggregate_test_100.c9)]",
            "    WindowAggExec: wdw=[SUM(aggregate_test_100.c9): Ok(Field { name: \"SUM(aggregate_test_100.c9)\", data_type: UInt64, nullable: true, dict_id: 0, dict_is_ordered: false, metadata: {} }), frame: WindowFrame { units: Rows, start_bound: Preceding(UInt64(NULL)), end_bound: Following(UInt64(NULL)) }]",
            "      BoundedWindowAggExec: wdw=[MAX(aggregate_test_100.c9): Ok(Field { name: \"MAX(aggregate_test_100.c9)\", data_type: UInt32, nullable: true, dict_id: 0, dict_is_ordered: false, metadata: {} }), frame: WindowFrame { units: Range, start_bound: Preceding(UInt32(NULL)), end_bound: CurrentRow }]",
            "        SortExec: [c9@1 ASC NULLS LAST,c2@0 ASC NULLS LAST], global=true",
            "          BoundedWindowAggExec: wdw=[MIN(aggregate_test_100.c9): Ok(Field { name: \"MIN(aggregate_test_100.c9)\", data_type: UInt32, nullable: true, dict_id: 0, dict_is_ordered: false, metadata: {} }), frame: WindowFrame { units: Range, start_bound: Preceding(UInt32(NULL)), end_bound: CurrentRow }]",
            "            SortExec: [c2@0 ASC NULLS LAST,c9@1 ASC NULLS LAST], global=true",
=======
            "SortExec: expr=[c2@0 ASC NULLS LAST]",
            "  ProjectionExec: expr=[c2@0 as c2, MAX(aggregate_test_100.c9) ORDER BY [aggregate_test_100.c9 ASC NULLS LAST, aggregate_test_100.c2 ASC NULLS LAST] RANGE BETWEEN UNBOUNDED PRECEDING AND CURRENT ROW@3 as MAX(aggregate_test_100.c9), SUM(aggregate_test_100.c9) ROWS BETWEEN UNBOUNDED PRECEDING AND UNBOUNDED FOLLOWING@4 as SUM(aggregate_test_100.c9), MIN(aggregate_test_100.c9) ORDER BY [aggregate_test_100.c2 ASC NULLS LAST, aggregate_test_100.c9 ASC NULLS LAST] RANGE BETWEEN UNBOUNDED PRECEDING AND CURRENT ROW@2 as MIN(aggregate_test_100.c9)]",
            "    WindowAggExec: wdw=[SUM(aggregate_test_100.c9): Ok(Field { name: \"SUM(aggregate_test_100.c9)\", data_type: UInt64, nullable: true, dict_id: 0, dict_is_ordered: false, metadata: {} }), frame: WindowFrame { units: Rows, start_bound: Preceding(UInt64(NULL)), end_bound: Following(UInt64(NULL)) }]",
            "      BoundedWindowAggExec: wdw=[MAX(aggregate_test_100.c9): Ok(Field { name: \"MAX(aggregate_test_100.c9)\", data_type: UInt32, nullable: true, dict_id: 0, dict_is_ordered: false, metadata: {} }), frame: WindowFrame { units: Range, start_bound: Preceding(UInt32(NULL)), end_bound: CurrentRow }]",
            "        SortExec: expr=[c9@1 ASC NULLS LAST,c2@0 ASC NULLS LAST]",
            "          BoundedWindowAggExec: wdw=[MIN(aggregate_test_100.c9): Ok(Field { name: \"MIN(aggregate_test_100.c9)\", data_type: UInt32, nullable: true, dict_id: 0, dict_is_ordered: false, metadata: {} }), frame: WindowFrame { units: Range, start_bound: Preceding(UInt32(NULL)), end_bound: CurrentRow }]",
            "            SortExec: expr=[c2@0 ASC NULLS LAST,c9@1 ASC NULLS LAST]",
>>>>>>> 253550c6
        ]
    };

    let actual: Vec<&str> = formatted.trim().lines().collect();
    let actual_len = actual.len();
    let actual_trim_last = &actual[..actual_len - 1];
    assert_eq!(
        expected, actual_trim_last,
        "\n\nexpected:\n\n{expected:#?}\nactual:\n\n{actual_trim_last:#?}\n\n"
    );
    Ok(())
}

#[tokio::test]
async fn test_window_partition_by_order_by() -> Result<()> {
    let ctx = SessionContext::with_config(
        SessionConfig::new()
            .with_target_partitions(2)
            .with_batch_size(4096),
    );
    register_aggregate_csv(&ctx).await?;

    let sql = "SELECT \
               SUM(c4) OVER(PARTITION BY c1, c2 ORDER BY c2 ROWS BETWEEN 1 PRECEDING AND 1 FOLLOWING),\
               COUNT(*) OVER(PARTITION BY c1 ORDER BY c2 ROWS BETWEEN 1 PRECEDING AND 1 FOLLOWING) \
               FROM aggregate_test_100";

    let msg = format!("Creating logical plan for '{sql}'");
    let dataframe = ctx.sql(sql).await.expect(&msg);
    let physical_plan = dataframe.create_physical_plan().await?;
    let formatted = displayable(physical_plan.as_ref()).indent().to_string();
    let expected = {
        vec![
            "ProjectionExec: expr=[SUM(aggregate_test_100.c4) PARTITION BY [aggregate_test_100.c1, aggregate_test_100.c2] ORDER BY [aggregate_test_100.c2 ASC NULLS LAST] ROWS BETWEEN 1 PRECEDING AND 1 FOLLOWING@3 as SUM(aggregate_test_100.c4), COUNT(UInt8(1)) PARTITION BY [aggregate_test_100.c1] ORDER BY [aggregate_test_100.c2 ASC NULLS LAST] ROWS BETWEEN 1 PRECEDING AND 1 FOLLOWING@4 as COUNT(UInt8(1))]",
            "  BoundedWindowAggExec: wdw=[COUNT(UInt8(1)): Ok(Field { name: \"COUNT(UInt8(1))\", data_type: Int64, nullable: true, dict_id: 0, dict_is_ordered: false, metadata: {} }), frame: WindowFrame { units: Rows, start_bound: Preceding(UInt64(1)), end_bound: Following(UInt64(1)) }]",
<<<<<<< HEAD
            "    SortExec: [c1@0 ASC NULLS LAST,c2@1 ASC NULLS LAST], global=false",
            "      CoalesceBatchesExec: target_batch_size=4096",
            "        RepartitionExec: partitioning=Hash([Column { name: \"c1\", index: 0 }], 2), input_partitions=2",
            "          BoundedWindowAggExec: wdw=[SUM(aggregate_test_100.c4): Ok(Field { name: \"SUM(aggregate_test_100.c4)\", data_type: Int64, nullable: true, dict_id: 0, dict_is_ordered: false, metadata: {} }), frame: WindowFrame { units: Rows, start_bound: Preceding(UInt64(1)), end_bound: Following(UInt64(1)) }]",
            "            SortExec: [c1@0 ASC NULLS LAST,c2@1 ASC NULLS LAST], global=false",
=======
            "    SortExec: expr=[c1@0 ASC NULLS LAST,c2@1 ASC NULLS LAST]",
            "      CoalesceBatchesExec: target_batch_size=4096",
            "        RepartitionExec: partitioning=Hash([Column { name: \"c1\", index: 0 }], 2), input_partitions=2",
            "          BoundedWindowAggExec: wdw=[SUM(aggregate_test_100.c4): Ok(Field { name: \"SUM(aggregate_test_100.c4)\", data_type: Int64, nullable: true, dict_id: 0, dict_is_ordered: false, metadata: {} }), frame: WindowFrame { units: Rows, start_bound: Preceding(UInt64(1)), end_bound: Following(UInt64(1)) }]",
            "            SortExec: expr=[c1@0 ASC NULLS LAST,c2@1 ASC NULLS LAST]",
>>>>>>> 253550c6
            "              CoalesceBatchesExec: target_batch_size=4096",
            "                RepartitionExec: partitioning=Hash([Column { name: \"c1\", index: 0 }, Column { name: \"c2\", index: 1 }], 2), input_partitions=2",
            "                  RepartitionExec: partitioning=RoundRobinBatch(2), input_partitions=1",
        ]
    };

    let actual: Vec<&str> = formatted.trim().lines().collect();
    let actual_len = actual.len();
    let actual_trim_last = &actual[..actual_len - 1];
    assert_eq!(
        expected, actual_trim_last,
        "\n\nexpected:\n\n{expected:#?}\nactual:\n\n{actual_trim_last:#?}\n\n"
    );
    Ok(())
}

#[tokio::test]
async fn test_window_agg_sort_reversed_plan() -> Result<()> {
    let ctx = SessionContext::with_config(SessionConfig::new().with_target_partitions(2));
    register_aggregate_csv(&ctx).await?;
    let sql = "SELECT
    c9,
    SUM(c9) OVER(ORDER BY c9 ASC ROWS BETWEEN 1 PRECEDING AND 5 FOLLOWING) as sum1,
    SUM(c9) OVER(ORDER BY c9 DESC ROWS BETWEEN 1 PRECEDING AND 5 FOLLOWING) as sum2
    FROM aggregate_test_100
    LIMIT 5";

    let msg = format!("Creating logical plan for '{sql}'");
    let dataframe = ctx.sql(sql).await.expect(&msg);
    let physical_plan = dataframe.create_physical_plan().await?;
    let formatted = displayable(physical_plan.as_ref()).indent().to_string();
    // Only 1 SortExec was added
    let expected = {
        vec![
            "ProjectionExec: expr=[c9@0 as c9, SUM(aggregate_test_100.c9) ORDER BY [aggregate_test_100.c9 ASC NULLS LAST] ROWS BETWEEN 1 PRECEDING AND 5 FOLLOWING@2 as sum1, SUM(aggregate_test_100.c9) ORDER BY [aggregate_test_100.c9 DESC NULLS FIRST] ROWS BETWEEN 1 PRECEDING AND 5 FOLLOWING@1 as sum2]",
            "  GlobalLimitExec: skip=0, fetch=5",
            "    BoundedWindowAggExec: wdw=[SUM(aggregate_test_100.c9): Ok(Field { name: \"SUM(aggregate_test_100.c9)\", data_type: UInt64, nullable: true, dict_id: 0, dict_is_ordered: false, metadata: {} }), frame: WindowFrame { units: Rows, start_bound: Preceding(UInt64(5)), end_bound: Following(UInt64(1)) }]",
            "      BoundedWindowAggExec: wdw=[SUM(aggregate_test_100.c9): Ok(Field { name: \"SUM(aggregate_test_100.c9)\", data_type: UInt64, nullable: true, dict_id: 0, dict_is_ordered: false, metadata: {} }), frame: WindowFrame { units: Rows, start_bound: Preceding(UInt64(1)), end_bound: Following(UInt64(5)) }]",
<<<<<<< HEAD
            "        SortExec: [c9@0 DESC], global=true",
=======
            "        SortExec: expr=[c9@0 DESC]",
>>>>>>> 253550c6
        ]
    };

    let actual: Vec<&str> = formatted.trim().lines().collect();
    let actual_len = actual.len();
    let actual_trim_last = &actual[..actual_len - 1];
    assert_eq!(
        expected, actual_trim_last,
        "\n\nexpected:\n\n{expected:#?}\nactual:\n\n{actual:#?}\n\n"
    );

    let actual = execute_to_batches(&ctx, sql).await;
    let expected = vec![
        "+------------+-------------+-------------+",
        "| c9         | sum1        | sum2        |",
        "+------------+-------------+-------------+",
        "| 4268716378 | 8498370520  | 24997484146 |",
        "| 4229654142 | 12714811027 | 29012926487 |",
        "| 4216440507 | 16858984380 | 28743001064 |",
        "| 4144173353 | 20935849039 | 28472563256 |",
        "| 4076864659 | 24997484146 | 28118515915 |",
        "+------------+-------------+-------------+",
    ];
    assert_batches_eq!(expected, &actual);

    Ok(())
}

#[tokio::test]
async fn test_window_agg_sort_reversed_plan_builtin() -> Result<()> {
    let ctx = SessionContext::with_config(SessionConfig::new().with_target_partitions(2));
    register_aggregate_csv(&ctx).await?;
    let sql = "SELECT
    c9,
    FIRST_VALUE(c9) OVER(ORDER BY c9 ASC ROWS BETWEEN 1 PRECEDING AND 5 FOLLOWING) as fv1,
    FIRST_VALUE(c9) OVER(ORDER BY c9 DESC ROWS BETWEEN 1 PRECEDING AND 5 FOLLOWING) as fv2,
    LAG(c9, 2, 10101) OVER(ORDER BY c9 ASC) as lag1,
    LAG(c9, 2, 10101) OVER(ORDER BY c9 DESC ROWS BETWEEN 10 PRECEDING and 1 FOLLOWING) as lag2,
    LEAD(c9, 2, 10101) OVER(ORDER BY c9 ASC) as lead1,
    LEAD(c9, 2, 10101) OVER(ORDER BY c9 DESC ROWS BETWEEN 10 PRECEDING and 1 FOLLOWING) as lead2
    FROM aggregate_test_100
    LIMIT 5";

    let msg = format!("Creating logical plan for '{sql}'");
    let dataframe = ctx.sql(sql).await.expect(&msg);
    let physical_plan = dataframe.create_physical_plan().await?;
    let formatted = displayable(physical_plan.as_ref()).indent().to_string();
    // Only 1 SortExec was added
    let expected = {
        vec![
            "ProjectionExec: expr=[c9@0 as c9, FIRST_VALUE(aggregate_test_100.c9) ORDER BY [aggregate_test_100.c9 ASC NULLS LAST] ROWS BETWEEN 1 PRECEDING AND 5 FOLLOWING@4 as fv1, FIRST_VALUE(aggregate_test_100.c9) ORDER BY [aggregate_test_100.c9 DESC NULLS FIRST] ROWS BETWEEN 1 PRECEDING AND 5 FOLLOWING@1 as fv2, LAG(aggregate_test_100.c9,Int64(2),Int64(10101)) ORDER BY [aggregate_test_100.c9 ASC NULLS LAST] RANGE BETWEEN UNBOUNDED PRECEDING AND CURRENT ROW@5 as lag1, LAG(aggregate_test_100.c9,Int64(2),Int64(10101)) ORDER BY [aggregate_test_100.c9 DESC NULLS FIRST] ROWS BETWEEN 10 PRECEDING AND 1 FOLLOWING@2 as lag2, LEAD(aggregate_test_100.c9,Int64(2),Int64(10101)) ORDER BY [aggregate_test_100.c9 ASC NULLS LAST] RANGE BETWEEN UNBOUNDED PRECEDING AND CURRENT ROW@6 as lead1, LEAD(aggregate_test_100.c9,Int64(2),Int64(10101)) ORDER BY [aggregate_test_100.c9 DESC NULLS FIRST] ROWS BETWEEN 10 PRECEDING AND 1 FOLLOWING@3 as lead2]",
            "  GlobalLimitExec: skip=0, fetch=5",
            "    BoundedWindowAggExec: wdw=[FIRST_VALUE(aggregate_test_100.c9): Ok(Field { name: \"FIRST_VALUE(aggregate_test_100.c9)\", data_type: UInt32, nullable: true, dict_id: 0, dict_is_ordered: false, metadata: {} }), frame: WindowFrame { units: Rows, start_bound: Preceding(UInt64(5)), end_bound: Following(UInt64(1)) }, LAG(aggregate_test_100.c9,Int64(2),Int64(10101)): Ok(Field { name: \"LAG(aggregate_test_100.c9,Int64(2),Int64(10101))\", data_type: UInt32, nullable: true, dict_id: 0, dict_is_ordered: false, metadata: {} }), frame: WindowFrame { units: Range, start_bound: CurrentRow, end_bound: Following(UInt32(NULL)) }, LEAD(aggregate_test_100.c9,Int64(2),Int64(10101)): Ok(Field { name: \"LEAD(aggregate_test_100.c9,Int64(2),Int64(10101))\", data_type: UInt32, nullable: true, dict_id: 0, dict_is_ordered: false, metadata: {} }), frame: WindowFrame { units: Range, start_bound: CurrentRow, end_bound: Following(UInt32(NULL)) }]",
            "      BoundedWindowAggExec: wdw=[FIRST_VALUE(aggregate_test_100.c9): Ok(Field { name: \"FIRST_VALUE(aggregate_test_100.c9)\", data_type: UInt32, nullable: true, dict_id: 0, dict_is_ordered: false, metadata: {} }), frame: WindowFrame { units: Rows, start_bound: Preceding(UInt64(1)), end_bound: Following(UInt64(5)) }, LAG(aggregate_test_100.c9,Int64(2),Int64(10101)): Ok(Field { name: \"LAG(aggregate_test_100.c9,Int64(2),Int64(10101))\", data_type: UInt32, nullable: true, dict_id: 0, dict_is_ordered: false, metadata: {} }), frame: WindowFrame { units: Rows, start_bound: Preceding(UInt64(10)), end_bound: Following(UInt64(1)) }, LEAD(aggregate_test_100.c9,Int64(2),Int64(10101)): Ok(Field { name: \"LEAD(aggregate_test_100.c9,Int64(2),Int64(10101))\", data_type: UInt32, nullable: true, dict_id: 0, dict_is_ordered: false, metadata: {} }), frame: WindowFrame { units: Rows, start_bound: Preceding(UInt64(10)), end_bound: Following(UInt64(1)) }]",
<<<<<<< HEAD
            "        SortExec: [c9@0 DESC], global=true",
=======
            "        SortExec: expr=[c9@0 DESC]",
>>>>>>> 253550c6
        ]
    };

    let actual: Vec<&str> = formatted.trim().lines().collect();
    let actual_len = actual.len();
    let actual_trim_last = &actual[..actual_len - 1];
    assert_eq!(
        expected, actual_trim_last,
        "\n\nexpected:\n\n{expected:#?}\nactual:\n\n{actual:#?}\n\n"
    );

    let actual = execute_to_batches(&ctx, sql).await;
    let expected = vec![
        "+------------+------------+------------+------------+------------+------------+------------+",
        "| c9         | fv1        | fv2        | lag1       | lag2       | lead1      | lead2      |",
        "+------------+------------+------------+------------+------------+------------+------------+",
        "| 4268716378 | 4229654142 | 4268716378 | 4216440507 | 10101      | 10101      | 4216440507 |",
        "| 4229654142 | 4216440507 | 4268716378 | 4144173353 | 10101      | 10101      | 4144173353 |",
        "| 4216440507 | 4144173353 | 4229654142 | 4076864659 | 4268716378 | 4268716378 | 4076864659 |",
        "| 4144173353 | 4076864659 | 4216440507 | 4061635107 | 4229654142 | 4229654142 | 4061635107 |",
        "| 4076864659 | 4061635107 | 4144173353 | 4015442341 | 4216440507 | 4216440507 | 4015442341 |",
        "+------------+------------+------------+------------+------------+------------+------------+",
    ];
    assert_batches_eq!(expected, &actual);

    Ok(())
}

#[tokio::test]
async fn test_window_agg_sort_non_reversed_plan() -> Result<()> {
    let ctx = SessionContext::with_config(SessionConfig::new().with_target_partitions(2));
    register_aggregate_csv(&ctx).await?;
    let sql = "SELECT
    c9,
    ROW_NUMBER() OVER(ORDER BY c9 ASC ROWS BETWEEN 1 PRECEDING AND 5 FOLLOWING) as rn1,
    ROW_NUMBER() OVER(ORDER BY c9 DESC ROWS BETWEEN 1 PRECEDING AND 5 FOLLOWING) as rn2
    FROM aggregate_test_100
    LIMIT 5";

    let msg = format!("Creating logical plan for '{sql}'");
    let dataframe = ctx.sql(sql).await.expect(&msg);
    let physical_plan = dataframe.create_physical_plan().await?;
    let formatted = displayable(physical_plan.as_ref()).indent().to_string();
    // We cannot reverse each window function (ROW_NUMBER is not reversible)
    let expected = {
        vec![
            "ProjectionExec: expr=[c9@0 as c9, ROW_NUMBER() ORDER BY [aggregate_test_100.c9 ASC NULLS LAST] ROWS BETWEEN 1 PRECEDING AND 5 FOLLOWING@2 as rn1, ROW_NUMBER() ORDER BY [aggregate_test_100.c9 DESC NULLS FIRST] ROWS BETWEEN 1 PRECEDING AND 5 FOLLOWING@1 as rn2]",
            "  GlobalLimitExec: skip=0, fetch=5",
            "    BoundedWindowAggExec: wdw=[ROW_NUMBER(): Ok(Field { name: \"ROW_NUMBER()\", data_type: UInt64, nullable: false, dict_id: 0, dict_is_ordered: false, metadata: {} }), frame: WindowFrame { units: Rows, start_bound: Preceding(UInt64(1)), end_bound: Following(UInt64(5)) }]",
<<<<<<< HEAD
            "      SortExec: [c9@0 ASC NULLS LAST], global=true",
            "        BoundedWindowAggExec: wdw=[ROW_NUMBER(): Ok(Field { name: \"ROW_NUMBER()\", data_type: UInt64, nullable: false, dict_id: 0, dict_is_ordered: false, metadata: {} }), frame: WindowFrame { units: Rows, start_bound: Preceding(UInt64(1)), end_bound: Following(UInt64(5)) }]",
            "          SortExec: [c9@0 DESC], global=true",
=======
            "      SortExec: expr=[c9@0 ASC NULLS LAST]",
            "        BoundedWindowAggExec: wdw=[ROW_NUMBER(): Ok(Field { name: \"ROW_NUMBER()\", data_type: UInt64, nullable: false, dict_id: 0, dict_is_ordered: false, metadata: {} }), frame: WindowFrame { units: Rows, start_bound: Preceding(UInt64(1)), end_bound: Following(UInt64(5)) }]",
            "          SortExec: expr=[c9@0 DESC]"
>>>>>>> 253550c6
        ]
    };

    let actual: Vec<&str> = formatted.trim().lines().collect();
    let actual_len = actual.len();
    let actual_trim_last = &actual[..actual_len - 1];
    assert_eq!(
        expected, actual_trim_last,
        "\n\nexpected:\n\n{expected:#?}\nactual:\n\n{actual:#?}\n\n"
    );

    let actual = execute_to_batches(&ctx, sql).await;
    let expected = vec![
        "+-----------+-----+-----+",
        "| c9        | rn1 | rn2 |",
        "+-----------+-----+-----+",
        "| 28774375  | 1   | 100 |",
        "| 63044568  | 2   | 99  |",
        "| 141047417 | 3   | 98  |",
        "| 141680161 | 4   | 97  |",
        "| 145294611 | 5   | 96  |",
        "+-----------+-----+-----+",
    ];
    assert_batches_eq!(expected, &actual);

    Ok(())
}

#[tokio::test]
async fn test_window_agg_sort_multi_layer_non_reversed_plan() -> Result<()> {
    let ctx = SessionContext::with_config(SessionConfig::new().with_target_partitions(2));
    register_aggregate_csv(&ctx).await?;
    let sql = "SELECT
    c9,
    SUM(c9) OVER(ORDER BY c9 ASC, c1 ASC, c2 ASC ROWS BETWEEN 1 PRECEDING AND 5 FOLLOWING) as sum1,
    SUM(c9) OVER(ORDER BY c9 DESC, c1 DESC ROWS BETWEEN 1 PRECEDING AND 5 FOLLOWING) as sum2,
    ROW_NUMBER() OVER(ORDER BY c9 DESC ROWS BETWEEN 1 PRECEDING AND 5 FOLLOWING) as rn2
    FROM aggregate_test_100
    LIMIT 5";

    let msg = format!("Creating logical plan for '{sql}'");
    let dataframe = ctx.sql(sql).await.expect(&msg);
    let physical_plan = dataframe.create_physical_plan().await?;
    let formatted = displayable(physical_plan.as_ref()).indent().to_string();
    // We cannot reverse each window function (ROW_NUMBER is not reversible)
    let expected = {
        vec![
            "ProjectionExec: expr=[c9@2 as c9, SUM(aggregate_test_100.c9) ORDER BY [aggregate_test_100.c9 ASC NULLS LAST, aggregate_test_100.c1 ASC NULLS LAST, aggregate_test_100.c2 ASC NULLS LAST] ROWS BETWEEN 1 PRECEDING AND 5 FOLLOWING@5 as sum1, SUM(aggregate_test_100.c9) ORDER BY [aggregate_test_100.c9 DESC NULLS FIRST, aggregate_test_100.c1 DESC NULLS FIRST] ROWS BETWEEN 1 PRECEDING AND 5 FOLLOWING@3 as sum2, ROW_NUMBER() ORDER BY [aggregate_test_100.c9 DESC NULLS FIRST] ROWS BETWEEN 1 PRECEDING AND 5 FOLLOWING@4 as rn2]",
            "  GlobalLimitExec: skip=0, fetch=5",
<<<<<<< HEAD
            "    BoundedWindowAggExec: wdw=[SUM(aggregate_test_100.c9): Ok(Field { name: \"SUM(aggregate_test_100.c9)\", data_type: UInt64, nullable: true, dict_id: 0, dict_is_ordered: false, metadata: {} }), frame: WindowFrame { units: Rows, start_bound: Preceding(UInt64(5)), end_bound: Following(UInt64(1)) }]",
            "      BoundedWindowAggExec: wdw=[ROW_NUMBER(): Ok(Field { name: \"ROW_NUMBER()\", data_type: UInt64, nullable: false, dict_id: 0, dict_is_ordered: false, metadata: {} }), frame: WindowFrame { units: Rows, start_bound: Preceding(UInt64(1)), end_bound: Following(UInt64(5)) }]",
            "        BoundedWindowAggExec: wdw=[SUM(aggregate_test_100.c9): Ok(Field { name: \"SUM(aggregate_test_100.c9)\", data_type: UInt64, nullable: true, dict_id: 0, dict_is_ordered: false, metadata: {} }), frame: WindowFrame { units: Rows, start_bound: Preceding(UInt64(1)), end_bound: Following(UInt64(5)) }]",
            "          SortExec: [c9@2 DESC,c1@0 DESC,c2@1 DESC], global=true",
=======
            "    BoundedWindowAggExec: wdw=[SUM(aggregate_test_100.c9): Ok(Field { name: \"SUM(aggregate_test_100.c9)\", data_type: UInt64, nullable: true, dict_id: 0, dict_is_ordered: false, metadata: {} }), frame: WindowFrame { units: Rows, start_bound: Preceding(UInt64(1)), end_bound: Following(UInt64(5)) }]",
            "      SortExec: expr=[c9@2 ASC NULLS LAST,c1@0 ASC NULLS LAST,c2@1 ASC NULLS LAST]",
            "        BoundedWindowAggExec: wdw=[ROW_NUMBER(): Ok(Field { name: \"ROW_NUMBER()\", data_type: UInt64, nullable: false, dict_id: 0, dict_is_ordered: false, metadata: {} }), frame: WindowFrame { units: Rows, start_bound: Preceding(UInt64(1)), end_bound: Following(UInt64(5)) }]",
            "          BoundedWindowAggExec: wdw=[SUM(aggregate_test_100.c9): Ok(Field { name: \"SUM(aggregate_test_100.c9)\", data_type: UInt64, nullable: true, dict_id: 0, dict_is_ordered: false, metadata: {} }), frame: WindowFrame { units: Rows, start_bound: Preceding(UInt64(1)), end_bound: Following(UInt64(5)) }]",
            "            SortExec: expr=[c9@2 DESC,c1@0 DESC]",
>>>>>>> 253550c6
        ]
    };

    let actual: Vec<&str> = formatted.trim().lines().collect();
    let actual_len = actual.len();
    let actual_trim_last = &actual[..actual_len - 1];
    assert_eq!(
        expected, actual_trim_last,
        "\n\nexpected:\n\n{expected:#?}\nactual:\n\n{actual:#?}\n\n"
    );

    let actual = execute_to_batches(&ctx, sql).await;
    let expected = vec![
        "+------------+-------------+-------------+-----+",
        "| c9         | sum1        | sum2        | rn2 |",
        "+------------+-------------+-------------+-----+",
        "| 4268716378 | 8498370520  | 24997484146 | 1   |",
        "| 4229654142 | 12714811027 | 29012926487 | 2   |",
        "| 4216440507 | 16858984380 | 28743001064 | 3   |",
        "| 4144173353 | 20935849039 | 28472563256 | 4   |",
        "| 4076864659 | 24997484146 | 28118515915 | 5   |",
        "+------------+-------------+-------------+-----+",
    ];
    assert_batches_eq!(expected, &actual);

    Ok(())
}

#[tokio::test]
async fn test_window_agg_complex_plan() -> Result<()> {
    let ctx = SessionContext::with_config(SessionConfig::new().with_target_partitions(2));
    register_aggregate_null_cases_csv(&ctx).await?;
    let sql = "SELECT
    SUM(c1) OVER (ORDER BY c3 RANGE BETWEEN 10 PRECEDING AND 11 FOLLOWING) as a,
    SUM(c1) OVER (ORDER BY c3 RANGE BETWEEN 10 PRECEDING AND 11 FOLLOWING) as b,
    SUM(c1) OVER (ORDER BY c3 DESC RANGE BETWEEN 10 PRECEDING AND 11 FOLLOWING) as c,
    SUM(c1) OVER (ORDER BY c3 NULLS first RANGE BETWEEN 10 PRECEDING AND 11 FOLLOWING) as d,
    SUM(c1) OVER (ORDER BY c3 DESC NULLS last RANGE BETWEEN 10 PRECEDING AND 11 FOLLOWING) as e,
    SUM(c1) OVER (ORDER BY c3 DESC NULLS first RANGE BETWEEN 10 PRECEDING AND 11 FOLLOWING) as f,
    SUM(c1) OVER (ORDER BY c3 NULLS first RANGE BETWEEN 10 PRECEDING AND 11 FOLLOWING) as g,
    SUM(c1) OVER (ORDER BY c3) as h,
    SUM(c1) OVER (ORDER BY c3 DESC) as i,
    SUM(c1) OVER (ORDER BY c3 NULLS first) as j,
    SUM(c1) OVER (ORDER BY c3 DESC NULLS first) as k,
    SUM(c1) OVER (ORDER BY c3 DESC NULLS last) as l,
    SUM(c1) OVER (ORDER BY c3, c2) as m,
    SUM(c1) OVER (ORDER BY c3, c1 DESC) as n,
    SUM(c1) OVER (ORDER BY c3 DESC, c1) as o,
    SUM(c1) OVER (ORDER BY c3, c1 NULLs first) as p,
    SUM(c1) OVER (ORDER BY c3 RANGE BETWEEN UNBOUNDED PRECEDING AND 11 FOLLOWING) as a1,
    SUM(c1) OVER (ORDER BY c3 RANGE BETWEEN UNBOUNDED PRECEDING AND 11 FOLLOWING) as b1,
    SUM(c1) OVER (ORDER BY c3 DESC RANGE BETWEEN UNBOUNDED PRECEDING AND 11 FOLLOWING) as c1,
    SUM(c1) OVER (ORDER BY c3 NULLS first RANGE BETWEEN UNBOUNDED PRECEDING AND 11 FOLLOWING) as d1,
    SUM(c1) OVER (ORDER BY c3 DESC NULLS last RANGE BETWEEN UNBOUNDED PRECEDING AND 11 FOLLOWING) as e1,
    SUM(c1) OVER (ORDER BY c3 DESC NULLS first RANGE BETWEEN UNBOUNDED PRECEDING AND 11 FOLLOWING) as f1,
    SUM(c1) OVER (ORDER BY c3 NULLS first RANGE BETWEEN UNBOUNDED PRECEDING AND 11 FOLLOWING) as g1,
    SUM(c1) OVER (ORDER BY c3 RANGE BETWEEN UNBOUNDED PRECEDING AND current row) as h1,
    SUM(c1) OVER (ORDER BY c3 RANGE BETWEEN UNBOUNDED PRECEDING AND current row) as j1,
    SUM(c1) OVER (ORDER BY c3 DESC RANGE BETWEEN UNBOUNDED PRECEDING AND current row) as k1,
    SUM(c1) OVER (ORDER BY c3 NULLS first RANGE BETWEEN UNBOUNDED PRECEDING AND current row) as l1,
    SUM(c1) OVER (ORDER BY c3 DESC NULLS last RANGE BETWEEN UNBOUNDED PRECEDING AND current row) as m1,
    SUM(c1) OVER (ORDER BY c3 DESC NULLS first RANGE BETWEEN UNBOUNDED PRECEDING AND current row) as n1,
    SUM(c1) OVER (ORDER BY c3 NULLS first RANGE BETWEEN UNBOUNDED PRECEDING AND current row) as o1,
    SUM(c1) OVER (ORDER BY c3 RANGE BETWEEN current row AND UNBOUNDED FOLLOWING) as h11,
    SUM(c1) OVER (ORDER BY c3 RANGE BETWEEN current row AND UNBOUNDED FOLLOWING) as j11,
    SUM(c1) OVER (ORDER BY c3 DESC RANGE BETWEEN current row AND UNBOUNDED FOLLOWING) as k11,
    SUM(c1) OVER (ORDER BY c3 NULLS first RANGE BETWEEN current row AND UNBOUNDED FOLLOWING) as l11,
    SUM(c1) OVER (ORDER BY c3 DESC NULLS last RANGE BETWEEN current row AND UNBOUNDED FOLLOWING) as m11,
    SUM(c1) OVER (ORDER BY c3 DESC NULLS first RANGE BETWEEN current row AND UNBOUNDED FOLLOWING) as n11,
    SUM(c1) OVER (ORDER BY c3 NULLS first RANGE BETWEEN current row AND UNBOUNDED FOLLOWING) as o11
    FROM null_cases
    LIMIT 5";

    let msg = format!("Creating logical plan for '{sql}'");
    let dataframe = ctx.sql(sql).await.expect(&msg);
    let physical_plan = dataframe.create_physical_plan().await?;
    let formatted = displayable(physical_plan.as_ref()).indent().to_string();
    // Unnecessary SortExecs are removed
    let expected = {
        vec![
            "ProjectionExec: expr=[SUM(null_cases.c1) ORDER BY [null_cases.c3 ASC NULLS LAST] RANGE BETWEEN 10 PRECEDING AND 11 FOLLOWING@19 as a, SUM(null_cases.c1) ORDER BY [null_cases.c3 ASC NULLS LAST] RANGE BETWEEN 10 PRECEDING AND 11 FOLLOWING@19 as b, SUM(null_cases.c1) ORDER BY [null_cases.c3 DESC NULLS FIRST] RANGE BETWEEN 10 PRECEDING AND 11 FOLLOWING@4 as c, SUM(null_cases.c1) ORDER BY [null_cases.c3 ASC NULLS FIRST] RANGE BETWEEN 10 PRECEDING AND 11 FOLLOWING@12 as d, SUM(null_cases.c1) ORDER BY [null_cases.c3 DESC NULLS LAST] RANGE BETWEEN 10 PRECEDING AND 11 FOLLOWING@8 as e, SUM(null_cases.c1) ORDER BY [null_cases.c3 DESC NULLS FIRST] RANGE BETWEEN 10 PRECEDING AND 11 FOLLOWING@4 as f, SUM(null_cases.c1) ORDER BY [null_cases.c3 ASC NULLS FIRST] RANGE BETWEEN 10 PRECEDING AND 11 FOLLOWING@12 as g, SUM(null_cases.c1) ORDER BY [null_cases.c3 ASC NULLS LAST] RANGE BETWEEN UNBOUNDED PRECEDING AND CURRENT ROW@20 as h, SUM(null_cases.c1) ORDER BY [null_cases.c3 DESC NULLS FIRST] RANGE BETWEEN UNBOUNDED PRECEDING AND CURRENT ROW@5 as i, SUM(null_cases.c1) ORDER BY [null_cases.c3 ASC NULLS FIRST] RANGE BETWEEN UNBOUNDED PRECEDING AND CURRENT ROW@13 as j, SUM(null_cases.c1) ORDER BY [null_cases.c3 DESC NULLS FIRST] RANGE BETWEEN UNBOUNDED PRECEDING AND CURRENT ROW@5 as k, SUM(null_cases.c1) ORDER BY [null_cases.c3 DESC NULLS LAST] RANGE BETWEEN UNBOUNDED PRECEDING AND CURRENT ROW@9 as l, SUM(null_cases.c1) ORDER BY [null_cases.c3 ASC NULLS LAST, null_cases.c2 ASC NULLS LAST] RANGE BETWEEN UNBOUNDED PRECEDING AND CURRENT ROW@18 as m, SUM(null_cases.c1) ORDER BY [null_cases.c3 ASC NULLS LAST, null_cases.c1 DESC NULLS FIRST] RANGE BETWEEN UNBOUNDED PRECEDING AND CURRENT ROW@16 as n, SUM(null_cases.c1) ORDER BY [null_cases.c3 DESC NULLS FIRST, null_cases.c1 ASC NULLS LAST] RANGE BETWEEN UNBOUNDED PRECEDING AND CURRENT ROW@3 as o, SUM(null_cases.c1) ORDER BY [null_cases.c3 ASC NULLS LAST, null_cases.c1 ASC NULLS FIRST] RANGE BETWEEN UNBOUNDED PRECEDING AND CURRENT ROW@17 as p, SUM(null_cases.c1) ORDER BY [null_cases.c3 ASC NULLS LAST] RANGE BETWEEN UNBOUNDED PRECEDING AND 11 FOLLOWING@21 as a1, SUM(null_cases.c1) ORDER BY [null_cases.c3 ASC NULLS LAST] RANGE BETWEEN UNBOUNDED PRECEDING AND 11 FOLLOWING@21 as b1, SUM(null_cases.c1) ORDER BY [null_cases.c3 DESC NULLS FIRST] RANGE BETWEEN UNBOUNDED PRECEDING AND 11 FOLLOWING@6 as c1, SUM(null_cases.c1) ORDER BY [null_cases.c3 ASC NULLS FIRST] RANGE BETWEEN UNBOUNDED PRECEDING AND 11 FOLLOWING@14 as d1, SUM(null_cases.c1) ORDER BY [null_cases.c3 DESC NULLS LAST] RANGE BETWEEN UNBOUNDED PRECEDING AND 11 FOLLOWING@10 as e1, SUM(null_cases.c1) ORDER BY [null_cases.c3 DESC NULLS FIRST] RANGE BETWEEN UNBOUNDED PRECEDING AND 11 FOLLOWING@6 as f1, SUM(null_cases.c1) ORDER BY [null_cases.c3 ASC NULLS FIRST] RANGE BETWEEN UNBOUNDED PRECEDING AND 11 FOLLOWING@14 as g1, SUM(null_cases.c1) ORDER BY [null_cases.c3 ASC NULLS LAST] RANGE BETWEEN UNBOUNDED PRECEDING AND CURRENT ROW@20 as h1, SUM(null_cases.c1) ORDER BY [null_cases.c3 ASC NULLS LAST] RANGE BETWEEN UNBOUNDED PRECEDING AND CURRENT ROW@20 as j1, SUM(null_cases.c1) ORDER BY [null_cases.c3 DESC NULLS FIRST] RANGE BETWEEN UNBOUNDED PRECEDING AND CURRENT ROW@5 as k1, SUM(null_cases.c1) ORDER BY [null_cases.c3 ASC NULLS FIRST] RANGE BETWEEN UNBOUNDED PRECEDING AND CURRENT ROW@13 as l1, SUM(null_cases.c1) ORDER BY [null_cases.c3 DESC NULLS LAST] RANGE BETWEEN UNBOUNDED PRECEDING AND CURRENT ROW@9 as m1, SUM(null_cases.c1) ORDER BY [null_cases.c3 DESC NULLS FIRST] RANGE BETWEEN UNBOUNDED PRECEDING AND CURRENT ROW@5 as n1, SUM(null_cases.c1) ORDER BY [null_cases.c3 ASC NULLS FIRST] RANGE BETWEEN UNBOUNDED PRECEDING AND CURRENT ROW@13 as o1, SUM(null_cases.c1) ORDER BY [null_cases.c3 ASC NULLS LAST] RANGE BETWEEN CURRENT ROW AND UNBOUNDED FOLLOWING@22 as h11, SUM(null_cases.c1) ORDER BY [null_cases.c3 ASC NULLS LAST] RANGE BETWEEN CURRENT ROW AND UNBOUNDED FOLLOWING@22 as j11, SUM(null_cases.c1) ORDER BY [null_cases.c3 DESC NULLS FIRST] RANGE BETWEEN CURRENT ROW AND UNBOUNDED FOLLOWING@7 as k11, SUM(null_cases.c1) ORDER BY [null_cases.c3 ASC NULLS FIRST] RANGE BETWEEN CURRENT ROW AND UNBOUNDED FOLLOWING@15 as l11, SUM(null_cases.c1) ORDER BY [null_cases.c3 DESC NULLS LAST] RANGE BETWEEN CURRENT ROW AND UNBOUNDED FOLLOWING@11 as m11, SUM(null_cases.c1) ORDER BY [null_cases.c3 DESC NULLS FIRST] RANGE BETWEEN CURRENT ROW AND UNBOUNDED FOLLOWING@7 as n11, SUM(null_cases.c1) ORDER BY [null_cases.c3 ASC NULLS FIRST] RANGE BETWEEN CURRENT ROW AND UNBOUNDED FOLLOWING@15 as o11]",
            "  GlobalLimitExec: skip=0, fetch=5",
            "    WindowAggExec: wdw=[SUM(null_cases.c1): Ok(Field { name: \"SUM(null_cases.c1)\", data_type: Int64, nullable: true, dict_id: 0, dict_is_ordered: false, metadata: {} }), frame: WindowFrame { units: Range, start_bound: Preceding(Int64(10)), end_bound: Following(Int64(11)) }, SUM(null_cases.c1): Ok(Field { name: \"SUM(null_cases.c1)\", data_type: Int64, nullable: true, dict_id: 0, dict_is_ordered: false, metadata: {} }), frame: WindowFrame { units: Range, start_bound: Preceding(Int64(NULL)), end_bound: CurrentRow }, SUM(null_cases.c1): Ok(Field { name: \"SUM(null_cases.c1)\", data_type: Int64, nullable: true, dict_id: 0, dict_is_ordered: false, metadata: {} }), frame: WindowFrame { units: Range, start_bound: Preceding(Int64(NULL)), end_bound: Following(Int64(11)) }, SUM(null_cases.c1): Ok(Field { name: \"SUM(null_cases.c1)\", data_type: Int64, nullable: true, dict_id: 0, dict_is_ordered: false, metadata: {} }), frame: WindowFrame { units: Range, start_bound: CurrentRow, end_bound: Following(Int64(NULL)) }]",
            "      BoundedWindowAggExec: wdw=[SUM(null_cases.c1): Ok(Field { name: \"SUM(null_cases.c1)\", data_type: Int64, nullable: true, dict_id: 0, dict_is_ordered: false, metadata: {} }), frame: WindowFrame { units: Range, start_bound: Preceding(Int64(NULL)), end_bound: CurrentRow }]",
<<<<<<< HEAD
            "        SortExec: [c3@2 ASC NULLS LAST,c2@1 ASC NULLS LAST], global=true",
            "          BoundedWindowAggExec: wdw=[SUM(null_cases.c1): Ok(Field { name: \"SUM(null_cases.c1)\", data_type: Int64, nullable: true, dict_id: 0, dict_is_ordered: false, metadata: {} }), frame: WindowFrame { units: Range, start_bound: Preceding(Int64(NULL)), end_bound: CurrentRow }]",
            "            SortExec: [c3@2 ASC NULLS LAST,c1@0 ASC], global=true",
            "              BoundedWindowAggExec: wdw=[SUM(null_cases.c1): Ok(Field { name: \"SUM(null_cases.c1)\", data_type: Int64, nullable: true, dict_id: 0, dict_is_ordered: false, metadata: {} }), frame: WindowFrame { units: Range, start_bound: Preceding(Int64(NULL)), end_bound: CurrentRow }]",
            "                SortExec: [c3@2 ASC NULLS LAST,c1@0 DESC], global=true",
            "                  WindowAggExec: wdw=[SUM(null_cases.c1): Ok(Field { name: \"SUM(null_cases.c1)\", data_type: Int64, nullable: true, dict_id: 0, dict_is_ordered: false, metadata: {} }), frame: WindowFrame { units: Range, start_bound: Preceding(Int64(11)), end_bound: Following(Int64(10)) }, SUM(null_cases.c1): Ok(Field { name: \"SUM(null_cases.c1)\", data_type: Int64, nullable: true, dict_id: 0, dict_is_ordered: false, metadata: {} }), frame: WindowFrame { units: Range, start_bound: CurrentRow, end_bound: Following(Int64(NULL)) }, SUM(null_cases.c1): Ok(Field { name: \"SUM(null_cases.c1)\", data_type: Int64, nullable: true, dict_id: 0, dict_is_ordered: false, metadata: {} }), frame: WindowFrame { units: Range, start_bound: Preceding(Int64(11)), end_bound: Following(Int64(NULL)) }, SUM(null_cases.c1): Ok(Field { name: \"SUM(null_cases.c1)\", data_type: Int64, nullable: true, dict_id: 0, dict_is_ordered: false, metadata: {} }), frame: WindowFrame { units: Range, start_bound: Preceding(Int64(NULL)), end_bound: CurrentRow }]",
            "                    WindowAggExec: wdw=[SUM(null_cases.c1): Ok(Field { name: \"SUM(null_cases.c1)\", data_type: Int64, nullable: true, dict_id: 0, dict_is_ordered: false, metadata: {} }), frame: WindowFrame { units: Range, start_bound: Preceding(Int64(10)), end_bound: Following(Int64(11)) }, SUM(null_cases.c1): Ok(Field { name: \"SUM(null_cases.c1)\", data_type: Int64, nullable: true, dict_id: 0, dict_is_ordered: false, metadata: {} }), frame: WindowFrame { units: Range, start_bound: Preceding(Int64(NULL)), end_bound: CurrentRow }, SUM(null_cases.c1): Ok(Field { name: \"SUM(null_cases.c1)\", data_type: Int64, nullable: true, dict_id: 0, dict_is_ordered: false, metadata: {} }), frame: WindowFrame { units: Range, start_bound: Preceding(Int64(NULL)), end_bound: Following(Int64(11)) }, SUM(null_cases.c1): Ok(Field { name: \"SUM(null_cases.c1)\", data_type: Int64, nullable: true, dict_id: 0, dict_is_ordered: false, metadata: {} }), frame: WindowFrame { units: Range, start_bound: CurrentRow, end_bound: Following(Int64(NULL)) }]",
            "                      SortExec: [c3@2 DESC NULLS LAST], global=true",
            "                        WindowAggExec: wdw=[SUM(null_cases.c1): Ok(Field { name: \"SUM(null_cases.c1)\", data_type: Int64, nullable: true, dict_id: 0, dict_is_ordered: false, metadata: {} }), frame: WindowFrame { units: Range, start_bound: Preceding(Int64(10)), end_bound: Following(Int64(11)) }, SUM(null_cases.c1): Ok(Field { name: \"SUM(null_cases.c1)\", data_type: Int64, nullable: true, dict_id: 0, dict_is_ordered: false, metadata: {} }), frame: WindowFrame { units: Range, start_bound: Preceding(Int64(NULL)), end_bound: CurrentRow }, SUM(null_cases.c1): Ok(Field { name: \"SUM(null_cases.c1)\", data_type: Int64, nullable: true, dict_id: 0, dict_is_ordered: false, metadata: {} }), frame: WindowFrame { units: Range, start_bound: Preceding(Int64(NULL)), end_bound: Following(Int64(11)) }, SUM(null_cases.c1): Ok(Field { name: \"SUM(null_cases.c1)\", data_type: Int64, nullable: true, dict_id: 0, dict_is_ordered: false, metadata: {} }), frame: WindowFrame { units: Range, start_bound: CurrentRow, end_bound: Following(Int64(NULL)) }]",
            "                          BoundedWindowAggExec: wdw=[SUM(null_cases.c1): Ok(Field { name: \"SUM(null_cases.c1)\", data_type: Int64, nullable: true, dict_id: 0, dict_is_ordered: false, metadata: {} }), frame: WindowFrame { units: Range, start_bound: Preceding(Int64(NULL)), end_bound: CurrentRow }]",
            "                            SortExec: [c3@2 DESC,c1@0 ASC NULLS LAST], global=true",
=======
            "        SortExec: expr=[c3@2 ASC NULLS LAST,c2@1 ASC NULLS LAST]",
            "          BoundedWindowAggExec: wdw=[SUM(null_cases.c1): Ok(Field { name: \"SUM(null_cases.c1)\", data_type: Int64, nullable: true, dict_id: 0, dict_is_ordered: false, metadata: {} }), frame: WindowFrame { units: Range, start_bound: Preceding(Int64(NULL)), end_bound: CurrentRow }]",
            "            SortExec: expr=[c3@2 ASC NULLS LAST,c1@0 ASC]",
            "              WindowAggExec: wdw=[SUM(null_cases.c1): Ok(Field { name: \"SUM(null_cases.c1)\", data_type: Int64, nullable: true, dict_id: 0, dict_is_ordered: false, metadata: {} }), frame: WindowFrame { units: Range, start_bound: CurrentRow, end_bound: Following(Int64(NULL)) }]",
            "                WindowAggExec: wdw=[SUM(null_cases.c1): Ok(Field { name: \"SUM(null_cases.c1)\", data_type: Int64, nullable: true, dict_id: 0, dict_is_ordered: false, metadata: {} }), frame: WindowFrame { units: Range, start_bound: Preceding(Int64(11)), end_bound: Following(Int64(10)) }, SUM(null_cases.c1): Ok(Field { name: \"SUM(null_cases.c1)\", data_type: Int64, nullable: true, dict_id: 0, dict_is_ordered: false, metadata: {} }), frame: WindowFrame { units: Range, start_bound: CurrentRow, end_bound: Following(Int64(NULL)) }, SUM(null_cases.c1): Ok(Field { name: \"SUM(null_cases.c1)\", data_type: Int64, nullable: true, dict_id: 0, dict_is_ordered: false, metadata: {} }), frame: WindowFrame { units: Range, start_bound: Preceding(Int64(11)), end_bound: Following(Int64(NULL)) }, SUM(null_cases.c1): Ok(Field { name: \"SUM(null_cases.c1)\", data_type: Int64, nullable: true, dict_id: 0, dict_is_ordered: false, metadata: {} }), frame: WindowFrame { units: Range, start_bound: Preceding(Int64(NULL)), end_bound: CurrentRow }]",
            "                  WindowAggExec: wdw=[SUM(null_cases.c1): Ok(Field { name: \"SUM(null_cases.c1)\", data_type: Int64, nullable: true, dict_id: 0, dict_is_ordered: false, metadata: {} }), frame: WindowFrame { units: Range, start_bound: Preceding(Int64(10)), end_bound: Following(Int64(11)) }, SUM(null_cases.c1): Ok(Field { name: \"SUM(null_cases.c1)\", data_type: Int64, nullable: true, dict_id: 0, dict_is_ordered: false, metadata: {} }), frame: WindowFrame { units: Range, start_bound: Preceding(Int64(NULL)), end_bound: CurrentRow }, SUM(null_cases.c1): Ok(Field { name: \"SUM(null_cases.c1)\", data_type: Int64, nullable: true, dict_id: 0, dict_is_ordered: false, metadata: {} }), frame: WindowFrame { units: Range, start_bound: Preceding(Int64(NULL)), end_bound: Following(Int64(11)) }, SUM(null_cases.c1): Ok(Field { name: \"SUM(null_cases.c1)\", data_type: Int64, nullable: true, dict_id: 0, dict_is_ordered: false, metadata: {} }), frame: WindowFrame { units: Range, start_bound: CurrentRow, end_bound: Following(Int64(NULL)) }]",
            "                    WindowAggExec: wdw=[SUM(null_cases.c1): Ok(Field { name: \"SUM(null_cases.c1)\", data_type: Int64, nullable: true, dict_id: 0, dict_is_ordered: false, metadata: {} }), frame: WindowFrame { units: Range, start_bound: Preceding(Int64(10)), end_bound: Following(Int64(11)) }, SUM(null_cases.c1): Ok(Field { name: \"SUM(null_cases.c1)\", data_type: Int64, nullable: true, dict_id: 0, dict_is_ordered: false, metadata: {} }), frame: WindowFrame { units: Range, start_bound: Preceding(Int64(NULL)), end_bound: CurrentRow }, SUM(null_cases.c1): Ok(Field { name: \"SUM(null_cases.c1)\", data_type: Int64, nullable: true, dict_id: 0, dict_is_ordered: false, metadata: {} }), frame: WindowFrame { units: Range, start_bound: Preceding(Int64(NULL)), end_bound: Following(Int64(11)) }, SUM(null_cases.c1): Ok(Field { name: \"SUM(null_cases.c1)\", data_type: Int64, nullable: true, dict_id: 0, dict_is_ordered: false, metadata: {} }), frame: WindowFrame { units: Range, start_bound: CurrentRow, end_bound: Following(Int64(NULL)) }]",
            "                      BoundedWindowAggExec: wdw=[SUM(null_cases.c1): Ok(Field { name: \"SUM(null_cases.c1)\", data_type: Int64, nullable: true, dict_id: 0, dict_is_ordered: false, metadata: {} }), frame: WindowFrame { units: Range, start_bound: Preceding(Int64(NULL)), end_bound: CurrentRow }]",
            "                        SortExec: expr=[c3@2 DESC,c1@0 ASC NULLS LAST]",
>>>>>>> 253550c6
        ]
    };

    let actual: Vec<&str> = formatted.trim().lines().collect();
    let actual_len = actual.len();
    let actual_trim_last = &actual[..actual_len - 1];
    assert_eq!(
        expected, actual_trim_last,
        "\n\nexpected:\n\n{expected:#?}\nactual:\n\n{actual:#?}\n\n"
    );

    Ok(())
}

#[tokio::test]
async fn test_window_agg_sort_orderby_reversed_partitionby_plan() -> Result<()> {
    let config = SessionConfig::new()
        .with_repartition_windows(false)
        .with_target_partitions(2);
    let ctx = SessionContext::with_config(config);
    register_aggregate_csv(&ctx).await?;
    let sql = "SELECT
    c9,
    SUM(c9) OVER(ORDER BY c1, c9 DESC ROWS BETWEEN 1 PRECEDING AND 5 FOLLOWING) as sum1,
    SUM(c9) OVER(PARTITION BY c1 ORDER BY c9 DESC ROWS BETWEEN 1 PRECEDING AND 5 FOLLOWING) as sum2
    FROM aggregate_test_100
    LIMIT 5";

    let msg = format!("Creating logical plan for '{sql}'");
    let dataframe = ctx.sql(sql).await.expect(&msg);
    let physical_plan = dataframe.create_physical_plan().await?;
    let formatted = displayable(physical_plan.as_ref()).indent().to_string();
    // Only 1 SortExec was added
    let expected = {
        vec![
            "ProjectionExec: expr=[c9@1 as c9, SUM(aggregate_test_100.c9) ORDER BY [aggregate_test_100.c1 ASC NULLS LAST, aggregate_test_100.c9 DESC NULLS FIRST] ROWS BETWEEN 1 PRECEDING AND 5 FOLLOWING@2 as sum1, SUM(aggregate_test_100.c9) PARTITION BY [aggregate_test_100.c1] ORDER BY [aggregate_test_100.c9 DESC NULLS FIRST] ROWS BETWEEN 1 PRECEDING AND 5 FOLLOWING@3 as sum2]",
            "  GlobalLimitExec: skip=0, fetch=5",
            "    BoundedWindowAggExec: wdw=[SUM(aggregate_test_100.c9): Ok(Field { name: \"SUM(aggregate_test_100.c9)\", data_type: UInt64, nullable: true, dict_id: 0, dict_is_ordered: false, metadata: {} }), frame: WindowFrame { units: Rows, start_bound: Preceding(UInt64(1)), end_bound: Following(UInt64(5)) }]",
            "      BoundedWindowAggExec: wdw=[SUM(aggregate_test_100.c9): Ok(Field { name: \"SUM(aggregate_test_100.c9)\", data_type: UInt64, nullable: true, dict_id: 0, dict_is_ordered: false, metadata: {} }), frame: WindowFrame { units: Rows, start_bound: Preceding(UInt64(1)), end_bound: Following(UInt64(5)) }]",
<<<<<<< HEAD
            "        SortExec: [c1@0 ASC NULLS LAST,c9@1 DESC], global=true",
=======
            "        SortExec: expr=[c1@0 ASC NULLS LAST,c9@1 DESC]",
>>>>>>> 253550c6
        ]
    };

    let actual: Vec<&str> = formatted.trim().lines().collect();
    let actual_len = actual.len();
    let actual_trim_last = &actual[..actual_len - 1];
    assert_eq!(
        expected, actual_trim_last,
        "\n\nexpected:\n\n{expected:#?}\nactual:\n\n{actual:#?}\n\n"
    );

    let actual = execute_to_batches(&ctx, sql).await;
    let expected = vec![
        "+------------+-------------+-------------+",
        "| c9         | sum1        | sum2        |",
        "+------------+-------------+-------------+",
        "| 4015442341 | 21907044499 | 21907044499 |",
        "| 3998790955 | 24576419362 | 24576419362 |",
        "| 3959216334 | 23063303501 | 23063303501 |",
        "| 3717551163 | 21560567246 | 21560567246 |",
        "| 3276123488 | 19815386638 | 19815386638 |",
        "+------------+-------------+-------------+",
    ];
    assert_batches_eq!(expected, &actual);

    Ok(())
}

#[tokio::test]
async fn test_window_agg_sort_partitionby_reversed_plan() -> Result<()> {
    let config = SessionConfig::new()
        .with_repartition_windows(false)
        .with_target_partitions(2);
    let ctx = SessionContext::with_config(config);
    register_aggregate_csv(&ctx).await?;
    let sql = "SELECT
    c9,
    SUM(c9) OVER(PARTITION BY c1 ORDER BY c9 ASC ROWS BETWEEN 1 PRECEDING AND 5 FOLLOWING) as sum1,
    SUM(c9) OVER(PARTITION BY c1 ORDER BY c9 DESC ROWS BETWEEN 1 PRECEDING AND 5 FOLLOWING) as sum2
    FROM aggregate_test_100
    LIMIT 5";

    let msg = format!("Creating logical plan for '{sql}'");
    let dataframe = ctx.sql(sql).await.expect(&msg);
    let physical_plan = dataframe.create_physical_plan().await?;
    let formatted = displayable(physical_plan.as_ref()).indent().to_string();
    // Only 1 SortExec was added
    let expected = {
        vec![
            "ProjectionExec: expr=[c9@1 as c9, SUM(aggregate_test_100.c9) PARTITION BY [aggregate_test_100.c1] ORDER BY [aggregate_test_100.c9 ASC NULLS LAST] ROWS BETWEEN 1 PRECEDING AND 5 FOLLOWING@3 as sum1, SUM(aggregate_test_100.c9) PARTITION BY [aggregate_test_100.c1] ORDER BY [aggregate_test_100.c9 DESC NULLS FIRST] ROWS BETWEEN 1 PRECEDING AND 5 FOLLOWING@2 as sum2]",
            "  GlobalLimitExec: skip=0, fetch=5",
            "    BoundedWindowAggExec: wdw=[SUM(aggregate_test_100.c9): Ok(Field { name: \"SUM(aggregate_test_100.c9)\", data_type: UInt64, nullable: true, dict_id: 0, dict_is_ordered: false, metadata: {} }), frame: WindowFrame { units: Rows, start_bound: Preceding(UInt64(5)), end_bound: Following(UInt64(1)) }]",
            "      BoundedWindowAggExec: wdw=[SUM(aggregate_test_100.c9): Ok(Field { name: \"SUM(aggregate_test_100.c9)\", data_type: UInt64, nullable: true, dict_id: 0, dict_is_ordered: false, metadata: {} }), frame: WindowFrame { units: Rows, start_bound: Preceding(UInt64(1)), end_bound: Following(UInt64(5)) }]",
<<<<<<< HEAD
            "        SortExec: [c1@0 ASC NULLS LAST,c9@1 DESC], global=true",
=======
            "        SortExec: expr=[c1@0 ASC NULLS LAST,c9@1 DESC]",
>>>>>>> 253550c6
        ]
    };

    let actual: Vec<&str> = formatted.trim().lines().collect();
    let actual_len = actual.len();
    let actual_trim_last = &actual[..actual_len - 1];
    assert_eq!(
        expected, actual_trim_last,
        "\n\nexpected:\n\n{expected:#?}\nactual:\n\n{actual:#?}\n\n"
    );

    let actual = execute_to_batches(&ctx, sql).await;
    let expected = vec![
        "+------------+-------------+-------------+",
        "| c9         | sum1        | sum2        |",
        "+------------+-------------+-------------+",
        "| 4015442341 | 8014233296  | 21907044499 |",
        "| 3998790955 | 11973449630 | 24576419362 |",
        "| 3959216334 | 15691000793 | 23063303501 |",
        "| 3717551163 | 18967124281 | 21560567246 |",
        "| 3276123488 | 21907044499 | 19815386638 |",
        "+------------+-------------+-------------+",
    ];
    assert_batches_eq!(expected, &actual);

    Ok(())
}

#[tokio::test]
async fn test_window_agg_sort_orderby_reversed_binary_expr() -> Result<()> {
    let config = SessionConfig::new()
        .with_repartition_windows(false)
        .with_target_partitions(2);
    let ctx = SessionContext::with_config(config);
    register_aggregate_csv(&ctx).await?;
    let sql = "SELECT c3,
    SUM(c9) OVER(ORDER BY c3+c4 DESC, c9 DESC, c2 ASC) as sum1,
    SUM(c9) OVER(ORDER BY c3+c4 ASC, c9 ASC ) as sum2
    FROM aggregate_test_100
    LIMIT 5";

    let msg = format!("Creating logical plan for '{sql}'");
    let dataframe = ctx.sql(sql).await.expect(&msg);
    let physical_plan = dataframe.create_physical_plan().await?;
    let formatted = displayable(physical_plan.as_ref()).indent().to_string();
    // Only 1 SortExec was added
    let expected = {
        vec![
            "ProjectionExec: expr=[c3@1 as c3, SUM(aggregate_test_100.c9) ORDER BY [aggregate_test_100.c3 + aggregate_test_100.c4 DESC NULLS FIRST, aggregate_test_100.c9 DESC NULLS FIRST, aggregate_test_100.c2 ASC NULLS LAST] RANGE BETWEEN UNBOUNDED PRECEDING AND CURRENT ROW@4 as sum1, SUM(aggregate_test_100.c9) ORDER BY [aggregate_test_100.c3 + aggregate_test_100.c4 ASC NULLS LAST, aggregate_test_100.c9 ASC NULLS LAST] RANGE BETWEEN UNBOUNDED PRECEDING AND CURRENT ROW@5 as sum2]",
            "  GlobalLimitExec: skip=0, fetch=5",
            "    WindowAggExec: wdw=[SUM(aggregate_test_100.c9) ORDER BY [aggregate_test_100.c3 + aggregate_test_100.c4 ASC NULLS LAST, aggregate_test_100.c9 ASC NULLS LAST] RANGE BETWEEN UNBOUNDED PRECEDING AND CURRENT ROW: Ok(Field { name: \"SUM(aggregate_test_100.c9) ORDER BY [aggregate_test_100.c3 + aggregate_test_100.c4 ASC NULLS LAST, aggregate_test_100.c9 ASC NULLS LAST] RANGE BETWEEN UNBOUNDED PRECEDING AND CURRENT ROW\", data_type: UInt64, nullable: true, dict_id: 0, dict_is_ordered: false, metadata: {} }), frame: WindowFrame { units: Range, start_bound: CurrentRow, end_bound: Following(Int16(NULL)) }]",
            "      BoundedWindowAggExec: wdw=[SUM(aggregate_test_100.c9) ORDER BY [aggregate_test_100.c3 + aggregate_test_100.c4 DESC NULLS FIRST, aggregate_test_100.c9 DESC NULLS FIRST, aggregate_test_100.c2 ASC NULLS LAST] RANGE BETWEEN UNBOUNDED PRECEDING AND CURRENT ROW: Ok(Field { name: \"SUM(aggregate_test_100.c9) ORDER BY [aggregate_test_100.c3 + aggregate_test_100.c4 DESC NULLS FIRST, aggregate_test_100.c9 DESC NULLS FIRST, aggregate_test_100.c2 ASC NULLS LAST] RANGE BETWEEN UNBOUNDED PRECEDING AND CURRENT ROW\", data_type: UInt64, nullable: true, dict_id: 0, dict_is_ordered: false, metadata: {} }), frame: WindowFrame { units: Range, start_bound: Preceding(Int16(NULL)), end_bound: CurrentRow }]",
<<<<<<< HEAD
            "        SortExec: [CAST(c3@1 AS Int16) + c4@2 DESC,c9@3 DESC,c2@0 ASC NULLS LAST], global=true",
=======
            "        SortExec: expr=[CAST(c3@1 AS Int16) + c4@2 DESC,c9@3 DESC,c2@0 ASC NULLS LAST]",
>>>>>>> 253550c6
        ]
    };

    let actual: Vec<&str> = formatted.trim().lines().collect();
    let actual_len = actual.len();
    let actual_trim_last = &actual[..actual_len - 1];
    assert_eq!(
        expected, actual_trim_last,
        "\n\nexpected:\n\n{expected:#?}\nactual:\n\n{actual:#?}\n\n"
    );

    let actual = execute_to_batches(&ctx, sql).await;
    let expected = vec![
        "+-----+-------------+--------------+",
        "| c3  | sum1        | sum2         |",
        "+-----+-------------+--------------+",
        "| -86 | 2861911482  | 222089770060 |",
        "| 13  | 5075947208  | 219227858578 |",
        "| 125 | 8701233618  | 217013822852 |",
        "| 123 | 11293564174 | 213388536442 |",
        "| 97  | 14767488750 | 210796205886 |",
        "+-----+-------------+--------------+",
    ];
    assert_batches_eq!(expected, &actual);

    Ok(())
}

#[tokio::test]
async fn test_remove_unnecessary_sort_in_sub_query() -> Result<()> {
    let config = SessionConfig::new()
        .with_target_partitions(8)
        .with_batch_size(4096)
        .with_repartition_windows(true);
    let ctx = SessionContext::with_config(config);
    register_aggregate_csv(&ctx).await?;
    let sql = "SELECT count(*) as global_count FROM
                 (SELECT count(*), c1
                  FROM aggregate_test_100
                  WHERE c13 != 'C2GT5KVyOPZpgKVl110TyZO0NcJ434'
                  GROUP BY c1
                  ORDER BY c1 ) AS a ";

    let msg = format!("Creating logical plan for '{sql}'");
    let dataframe = ctx.sql(sql).await.expect(&msg);
    let physical_plan = dataframe.create_physical_plan().await?;
    let formatted = displayable(physical_plan.as_ref()).indent().to_string();
    // Unnecessary Sort in the sub query is removed
    let expected = {
        vec![
            "ProjectionExec: expr=[COUNT(UInt8(1))@0 as global_count]",
            "  AggregateExec: mode=Final, gby=[], aggr=[COUNT(UInt8(1))]",
            "    CoalescePartitionsExec",
            "      AggregateExec: mode=Partial, gby=[], aggr=[COUNT(UInt8(1))]",
            "        RepartitionExec: partitioning=RoundRobinBatch(8), input_partitions=8",
            "          AggregateExec: mode=FinalPartitioned, gby=[c1@0 as c1], aggr=[COUNT(UInt8(1))]",
            "            CoalesceBatchesExec: target_batch_size=4096",
            "              RepartitionExec: partitioning=Hash([Column { name: \"c1\", index: 0 }], 8), input_partitions=8",
            "                AggregateExec: mode=Partial, gby=[c1@0 as c1], aggr=[COUNT(UInt8(1))]",
            "                  CoalesceBatchesExec: target_batch_size=4096",
            "                    FilterExec: c13@1 != C2GT5KVyOPZpgKVl110TyZO0NcJ434",
            "                      RepartitionExec: partitioning=RoundRobinBatch(8), input_partitions=1",
        ]
    };

    let actual: Vec<&str> = formatted.trim().lines().collect();
    let actual_len = actual.len();
    let actual_trim_last = &actual[..actual_len - 1];
    assert_eq!(
        expected, actual_trim_last,
        "\n\nexpected:\n\n{expected:#?}\nactual:\n\n{actual:#?}\n\n"
    );

    let actual = execute_to_batches(&ctx, sql).await;
    let expected = vec![
        "+--------------+",
        "| global_count |",
        "+--------------+",
        "| 5            |",
        "+--------------+",
    ];
    assert_batches_eq!(expected, &actual);

    Ok(())
}

#[tokio::test]
async fn test_window_agg_sort_orderby_reversed_partitionby_reversed_plan() -> Result<()> {
    let config = SessionConfig::new()
        .with_repartition_windows(false)
        .with_target_partitions(2);
    let ctx = SessionContext::with_config(config);
    register_aggregate_csv(&ctx).await?;
    let sql = "SELECT c3,
    SUM(c9) OVER(ORDER BY c3 DESC, c9 DESC, c2 ASC) as sum1,
    SUM(c9) OVER(PARTITION BY c3 ORDER BY c9 DESC ) as sum2
    FROM aggregate_test_100
    LIMIT 5";

    let msg = format!("Creating logical plan for '{sql}'");
    let dataframe = ctx.sql(sql).await.expect(&msg);
    let physical_plan = dataframe.create_physical_plan().await?;
    let formatted = displayable(physical_plan.as_ref()).indent().to_string();
    // Only 1 SortExec was added
    let expected = {
        vec![
            "ProjectionExec: expr=[c3@1 as c3, SUM(aggregate_test_100.c9) ORDER BY [aggregate_test_100.c3 DESC NULLS FIRST, aggregate_test_100.c9 DESC NULLS FIRST, aggregate_test_100.c2 ASC NULLS LAST] RANGE BETWEEN UNBOUNDED PRECEDING AND CURRENT ROW@3 as sum1, SUM(aggregate_test_100.c9) PARTITION BY [aggregate_test_100.c3] ORDER BY [aggregate_test_100.c9 DESC NULLS FIRST] RANGE BETWEEN UNBOUNDED PRECEDING AND CURRENT ROW@4 as sum2]",
            "  GlobalLimitExec: skip=0, fetch=5",
            "    BoundedWindowAggExec: wdw=[SUM(aggregate_test_100.c9): Ok(Field { name: \"SUM(aggregate_test_100.c9)\", data_type: UInt64, nullable: true, dict_id: 0, dict_is_ordered: false, metadata: {} }), frame: WindowFrame { units: Range, start_bound: Preceding(UInt32(NULL)), end_bound: CurrentRow }]",
            "      BoundedWindowAggExec: wdw=[SUM(aggregate_test_100.c9): Ok(Field { name: \"SUM(aggregate_test_100.c9)\", data_type: UInt64, nullable: true, dict_id: 0, dict_is_ordered: false, metadata: {} }), frame: WindowFrame { units: Range, start_bound: Preceding(Int8(NULL)), end_bound: CurrentRow }]",
<<<<<<< HEAD
            "        SortExec: [c3@1 DESC,c9@2 DESC,c2@0 ASC NULLS LAST], global=true",
=======
            "        SortExec: expr=[c3@1 DESC,c9@2 DESC,c2@0 ASC NULLS LAST]",
>>>>>>> 253550c6
        ]
    };

    let actual: Vec<&str> = formatted.trim().lines().collect();
    let actual_len = actual.len();
    let actual_trim_last = &actual[..actual_len - 1];
    assert_eq!(
        expected, actual_trim_last,
        "\n\nexpected:\n\n{expected:#?}\nactual:\n\n{actual:#?}\n\n"
    );

    let actual = execute_to_batches(&ctx, sql).await;
    let expected = vec![
        "+-----+-------------+------------+",
        "| c3  | sum1        | sum2       |",
        "+-----+-------------+------------+",
        "| 125 | 3625286410  | 3625286410 |",
        "| 123 | 7192027599  | 3566741189 |",
        "| 123 | 9784358155  | 6159071745 |",
        "| 122 | 13845993262 | 4061635107 |",
        "| 120 | 16676974334 | 2830981072 |",
        "+-----+-------------+------------+",
    ];
    assert_batches_eq!(expected, &actual);

    Ok(())
}

#[tokio::test]
async fn test_window_agg_global_sort() -> Result<()> {
    let config = SessionConfig::new()
        .with_repartition_windows(true)
        .with_target_partitions(2)
        .with_repartition_sorts(true);
    let ctx = SessionContext::with_config(config);
    register_aggregate_csv(&ctx).await?;
    let sql = "SELECT c1, ROW_NUMBER() OVER (PARTITION BY c1) as rn1 FROM aggregate_test_100 ORDER BY c1 ASC";

    let msg = format!("Creating logical plan for '{sql}'");
    let dataframe = ctx.sql(sql).await.expect(&msg);
    let physical_plan = dataframe.create_physical_plan().await?;
    let formatted = displayable(physical_plan.as_ref()).indent().to_string();
    // Only 1 SortExec was added
    let expected = {
        vec![
            "SortPreservingMergeExec: [c1@0 ASC NULLS LAST]",
            "  ProjectionExec: expr=[c1@0 as c1, ROW_NUMBER() PARTITION BY [aggregate_test_100.c1] ROWS BETWEEN UNBOUNDED PRECEDING AND UNBOUNDED FOLLOWING@1 as rn1]",
            "    BoundedWindowAggExec: wdw=[ROW_NUMBER(): Ok(Field { name: \"ROW_NUMBER()\", data_type: UInt64, nullable: false, dict_id: 0, dict_is_ordered: false, metadata: {} }), frame: WindowFrame { units: Rows, start_bound: Preceding(UInt64(NULL)), end_bound: Following(UInt64(NULL)) }]",
<<<<<<< HEAD
            "      SortExec: [c1@0 ASC NULLS LAST], global=false",
=======
            "      SortExec: expr=[c1@0 ASC NULLS LAST]",
>>>>>>> 253550c6
            "        CoalesceBatchesExec: target_batch_size=8192",
            "          RepartitionExec: partitioning=Hash([Column { name: \"c1\", index: 0 }], 2), input_partitions=2",
            "            RepartitionExec: partitioning=RoundRobinBatch(2), input_partitions=1",
        ]
    };

    let actual: Vec<&str> = formatted.trim().lines().collect();
    let actual_len = actual.len();
    let actual_trim_last = &actual[..actual_len - 1];
    assert_eq!(
        expected, actual_trim_last,
        "\n\nexpected:\n\n{expected:#?}\nactual:\n\n{actual:#?}\n\n"
    );

    Ok(())
}

#[tokio::test]
async fn test_window_agg_global_sort_parallelize_sort_disabled() -> Result<()> {
    let config = SessionConfig::new()
        .with_repartition_windows(true)
        .with_target_partitions(2)
        .with_repartition_sorts(false);
    let ctx = SessionContext::with_config(config);
    register_aggregate_csv(&ctx).await?;
    let sql = "SELECT c1, ROW_NUMBER() OVER (PARTITION BY c1) as rn1 FROM aggregate_test_100 ORDER BY c1 ASC";

    let msg = format!("Creating logical plan for '{sql}'");
    let dataframe = ctx.sql(sql).await.expect(&msg);
    let physical_plan = dataframe.create_physical_plan().await?;
    let formatted = displayable(physical_plan.as_ref()).indent().to_string();
    // Only 1 SortExec was added
    let expected = {
        vec![
<<<<<<< HEAD
            "SortExec: [c1@0 ASC NULLS LAST], global=true",
            "  CoalescePartitionsExec",
            "    ProjectionExec: expr=[c1@0 as c1, ROW_NUMBER() PARTITION BY [aggregate_test_100.c1] ROWS BETWEEN UNBOUNDED PRECEDING AND UNBOUNDED FOLLOWING@1 as rn1]",
            "      BoundedWindowAggExec: wdw=[ROW_NUMBER(): Ok(Field { name: \"ROW_NUMBER()\", data_type: UInt64, nullable: false, dict_id: 0, dict_is_ordered: false, metadata: {} }), frame: WindowFrame { units: Rows, start_bound: Preceding(UInt64(NULL)), end_bound: Following(UInt64(NULL)) }]",
            "        SortExec: [c1@0 ASC NULLS LAST], global=false",
=======
            "SortExec: expr=[c1@0 ASC NULLS LAST]",
            "  CoalescePartitionsExec",
            "    ProjectionExec: expr=[c1@0 as c1, ROW_NUMBER() PARTITION BY [aggregate_test_100.c1] ROWS BETWEEN UNBOUNDED PRECEDING AND UNBOUNDED FOLLOWING@1 as rn1]",
            "      BoundedWindowAggExec: wdw=[ROW_NUMBER(): Ok(Field { name: \"ROW_NUMBER()\", data_type: UInt64, nullable: false, dict_id: 0, dict_is_ordered: false, metadata: {} }), frame: WindowFrame { units: Rows, start_bound: Preceding(UInt64(NULL)), end_bound: Following(UInt64(NULL)) }]",
            "        SortExec: expr=[c1@0 ASC NULLS LAST]",
>>>>>>> 253550c6
            "          CoalesceBatchesExec: target_batch_size=8192",
            "            RepartitionExec: partitioning=Hash([Column { name: \"c1\", index: 0 }], 2), input_partitions=2",
            "              RepartitionExec: partitioning=RoundRobinBatch(2), input_partitions=1",
        ]
    };

    let actual: Vec<&str> = formatted.trim().lines().collect();
    let actual_len = actual.len();
    let actual_trim_last = &actual[..actual_len - 1];
    assert_eq!(
        expected, actual_trim_last,
        "\n\nexpected:\n\n{expected:#?}\nactual:\n\n{actual:#?}\n\n"
    );

    Ok(())
}

#[tokio::test]
async fn test_window_agg_global_sort_intermediate_parallel_sort() -> Result<()> {
    let config = SessionConfig::new()
        .with_repartition_windows(true)
        .with_target_partitions(2)
        .with_repartition_sorts(true);
    let ctx = SessionContext::with_config(config);
    register_aggregate_csv(&ctx).await?;
    let sql = "SELECT c1, \
    SUM(C9) OVER (PARTITION BY C1 ORDER BY c9 ASC ROWS BETWEEN 1 PRECEDING AND 3 FOLLOWING) as sum1, \
    SUM(C9) OVER (ORDER BY c9 ASC ROWS BETWEEN 1 PRECEDING AND 5 FOLLOWING) as sum2 \
    FROM aggregate_test_100 ORDER BY c1 ASC";

    let msg = format!("Creating logical plan for '{sql}'");
    let dataframe = ctx.sql(sql).await.expect(&msg);
    let physical_plan = dataframe.create_physical_plan().await?;
    let formatted = displayable(physical_plan.as_ref()).indent().to_string();
    // Only 1 SortExec was added
    let expected = {
        vec![
<<<<<<< HEAD
            "SortPreservingMergeExec: [c1@0 ASC NULLS LAST]",
            "  SortExec: [c1@0 ASC NULLS LAST], global=false",
            "    ProjectionExec: expr=[c1@0 as c1, SUM(aggregate_test_100.c9) PARTITION BY [aggregate_test_100.c1] ORDER BY [aggregate_test_100.c9 ASC NULLS LAST] ROWS BETWEEN 1 PRECEDING AND 3 FOLLOWING@2 as sum1, SUM(aggregate_test_100.c9) ORDER BY [aggregate_test_100.c9 ASC NULLS LAST] ROWS BETWEEN 1 PRECEDING AND 5 FOLLOWING@3 as sum2]",
            "      BoundedWindowAggExec: wdw=[SUM(aggregate_test_100.c9): Ok(Field { name: \"SUM(aggregate_test_100.c9)\", data_type: UInt64, nullable: true, dict_id: 0, dict_is_ordered: false, metadata: {} }), frame: WindowFrame { units: Rows, start_bound: Preceding(UInt64(1)), end_bound: Following(UInt64(5)) }]",
            "        SortPreservingMergeExec: [c9@1 ASC NULLS LAST]",
            "          SortExec: [c9@1 ASC NULLS LAST], global=false",
            "            BoundedWindowAggExec: wdw=[SUM(aggregate_test_100.c9): Ok(Field { name: \"SUM(aggregate_test_100.c9)\", data_type: UInt64, nullable: true, dict_id: 0, dict_is_ordered: false, metadata: {} }), frame: WindowFrame { units: Rows, start_bound: Preceding(UInt64(1)), end_bound: Following(UInt64(3)) }]",
            "              SortExec: [c1@0 ASC NULLS LAST,c9@1 ASC NULLS LAST], global=false",
            "                CoalesceBatchesExec: target_batch_size=8192",
            "                  RepartitionExec: partitioning=Hash([Column { name: \"c1\", index: 0 }], 2), input_partitions=2",
            "                    RepartitionExec: partitioning=RoundRobinBatch(2), input_partitions=1",
=======
            "SortExec: expr=[c1@0 ASC NULLS LAST]",
            "  ProjectionExec: expr=[c1@0 as c1, SUM(aggregate_test_100.c9) PARTITION BY [aggregate_test_100.c1] ORDER BY [aggregate_test_100.c9 ASC NULLS LAST] ROWS BETWEEN 1 PRECEDING AND 3 FOLLOWING@2 as sum1, SUM(aggregate_test_100.c9) ORDER BY [aggregate_test_100.c9 ASC NULLS LAST] ROWS BETWEEN 1 PRECEDING AND 5 FOLLOWING@3 as sum2]",
            "    BoundedWindowAggExec: wdw=[SUM(aggregate_test_100.c9): Ok(Field { name: \"SUM(aggregate_test_100.c9)\", data_type: UInt64, nullable: true, dict_id: 0, dict_is_ordered: false, metadata: {} }), frame: WindowFrame { units: Rows, start_bound: Preceding(UInt64(1)), end_bound: Following(UInt64(5)) }]",
            "      SortPreservingMergeExec: [c9@1 ASC NULLS LAST]",
            "        SortExec: expr=[c9@1 ASC NULLS LAST]",
            "          BoundedWindowAggExec: wdw=[SUM(aggregate_test_100.c9): Ok(Field { name: \"SUM(aggregate_test_100.c9)\", data_type: UInt64, nullable: true, dict_id: 0, dict_is_ordered: false, metadata: {} }), frame: WindowFrame { units: Rows, start_bound: Preceding(UInt64(1)), end_bound: Following(UInt64(3)) }]",
            "            SortExec: expr=[c1@0 ASC NULLS LAST,c9@1 ASC NULLS LAST]",
            "              CoalesceBatchesExec: target_batch_size=8192",
            "                RepartitionExec: partitioning=Hash([Column { name: \"c1\", index: 0 }], 2), input_partitions=2",
            "                  RepartitionExec: partitioning=RoundRobinBatch(2), input_partitions=1",
>>>>>>> 253550c6
        ]
    };

    let actual: Vec<&str> = formatted.trim().lines().collect();
    let actual_len = actual.len();
    let actual_trim_last = &actual[..actual_len - 1];
    assert_eq!(
        expected, actual_trim_last,
        "\n\nexpected:\n\n{expected:#?}\nactual:\n\n{actual:#?}\n\n"
    );

    Ok(())
}

#[tokio::test]
async fn test_window_agg_with_global_limit() -> Result<()> {
    let config = SessionConfig::new()
        .with_repartition_windows(false)
        .with_target_partitions(1);
    let ctx = SessionContext::with_config(config);
    register_aggregate_csv(&ctx).await?;
    let sql = "SELECT ARRAY_AGG(c13) as array_agg1 FROM (SELECT * FROM aggregate_test_100 ORDER BY c13 LIMIT 1)";

    let msg = format!("Creating logical plan for '{sql}'");
    let dataframe = ctx.sql(sql).await.expect(&msg);
    let physical_plan = dataframe.create_physical_plan().await?;
    let formatted = displayable(physical_plan.as_ref()).indent().to_string();
    // Only 1 SortExec was added
    let expected = {
        vec![
            "ProjectionExec: expr=[ARRAYAGG(aggregate_test_100.c13)@0 as array_agg1]",
            "  AggregateExec: mode=Final, gby=[], aggr=[ARRAYAGG(aggregate_test_100.c13)]",
            "    AggregateExec: mode=Partial, gby=[], aggr=[ARRAYAGG(aggregate_test_100.c13)]",
            "      GlobalLimitExec: skip=0, fetch=1",
<<<<<<< HEAD
            "        SortExec: [c13@0 ASC NULLS LAST], global=true",
=======
            "        SortExec: fetch=1, expr=[c13@0 ASC NULLS LAST]",
>>>>>>> 253550c6
            "          ProjectionExec: expr=[c13@0 as c13]",
        ]
    };

    let actual: Vec<&str> = formatted.trim().lines().collect();
    let actual_len = actual.len();
    let actual_trim_last = &actual[..actual_len - 1];
    assert_eq!(
        expected, actual_trim_last,
        "\n\nexpected:\n\n{expected:#?}\nactual:\n\n{actual:#?}\n\n"
    );

    let actual = execute_to_batches(&ctx, sql).await;
    let expected = vec![
        "+----------------------------------+",
        "| array_agg1                       |",
        "+----------------------------------+",
        "| [0VVIHzxWtNOFLtnhjHEKjXaJOSLJfm] |",
        "+----------------------------------+",
    ];
    assert_batches_eq!(expected, &actual);

    Ok(())
}

#[tokio::test]
async fn test_window_agg_low_cardinality() -> Result<()> {
    let config = SessionConfig::new().with_target_partitions(32);
    let ctx = SessionContext::with_config(config);
    register_aggregate_csv(&ctx).await?;
    let sql = "SELECT
        SUM(c4) OVER(PARTITION BY c4 ORDER BY c3 GROUPS BETWEEN 1 PRECEDING AND 3 FOLLOWING) as summation1,
        SUM(c5) OVER(PARTITION BY c4 ORDER BY c4 GROUPS BETWEEN UNBOUNDED PRECEDING AND UNBOUNDED FOLLOWING) as summation2
    FROM aggregate_test_100
    ORDER BY c9
    LIMIT 5";

    let actual = execute_to_batches(&ctx, sql).await;
    let expected = vec![
        "+------------+-------------+",
        "| summation1 | summation2  |",
        "+------------+-------------+",
        "| -16110     | 61035129    |",
        "| 3917       | -108973366  |",
        "| -16974     | 623103518   |",
        "| -1114      | -1927628110 |",
        "| 15673      | -1899175111 |",
        "+------------+-------------+",
    ];
    assert_batches_eq!(expected, &actual);

    Ok(())
}

fn write_test_data_to_parquet(tmpdir: &TempDir, n_file: usize) -> Result<()> {
    let ts_field = Field::new("ts", DataType::Int32, false);
    let inc_field = Field::new("inc_col", DataType::Int32, false);
    let desc_field = Field::new("desc_col", DataType::Int32, false);

    let schema = Arc::new(Schema::new(vec![ts_field, inc_field, desc_field]));

    let batch = RecordBatch::try_new(
        schema,
        vec![
            Arc::new(Int32Array::from_slice([
                1, 1, 5, 9, 10, 11, 16, 21, 22, 26, 26, 28, 31, 33, 38, 42, 47, 51, 53,
                53, 58, 63, 67, 68, 70, 72, 72, 76, 81, 85, 86, 88, 91, 96, 97, 98, 100,
                101, 102, 104, 104, 108, 112, 113, 113, 114, 114, 117, 122, 126, 131,
                131, 136, 136, 136, 139, 141, 146, 147, 147, 152, 154, 159, 161, 163,
                164, 167, 172, 173, 177, 180, 185, 186, 191, 195, 195, 199, 203, 207,
                210, 213, 218, 221, 224, 226, 230, 232, 235, 238, 238, 239, 244, 245,
                247, 250, 254, 258, 262, 264, 264,
            ])),
            Arc::new(Int32Array::from_slice([
                1, 5, 10, 15, 20, 21, 26, 29, 30, 33, 37, 40, 43, 44, 45, 49, 51, 53, 58,
                61, 65, 70, 75, 78, 83, 88, 90, 91, 95, 97, 100, 105, 109, 111, 115, 119,
                120, 124, 126, 129, 131, 135, 140, 143, 144, 147, 148, 149, 151, 155,
                156, 159, 160, 163, 165, 170, 172, 177, 181, 182, 186, 187, 192, 196,
                197, 199, 203, 207, 209, 213, 214, 216, 219, 221, 222, 225, 226, 231,
                236, 237, 242, 245, 247, 248, 253, 254, 259, 261, 266, 269, 272, 275,
                278, 283, 286, 289, 291, 296, 301, 305,
            ])),
            Arc::new(Int32Array::from_slice([
                100, 98, 93, 91, 86, 84, 81, 77, 75, 71, 70, 69, 64, 62, 59, 55, 50, 45,
                41, 40, 39, 36, 31, 28, 23, 22, 17, 13, 10, 6, 5, 2, 1, -1, -4, -5, -6,
                -8, -12, -16, -17, -19, -24, -25, -29, -34, -37, -42, -47, -48, -49, -53,
                -57, -58, -61, -65, -67, -68, -71, -73, -75, -76, -78, -83, -87, -91,
                -95, -98, -101, -105, -106, -111, -114, -116, -120, -125, -128, -129,
                -134, -139, -142, -143, -146, -150, -154, -158, -163, -168, -172, -176,
                -181, -184, -189, -193, -196, -201, -203, -208, -210, -213,
            ])),
        ],
    )?;
    let n_chunk = batch.num_rows() / n_file;
    for i in 0..n_file {
        let target_file = tmpdir.path().join(format!("{i}.parquet"));
        let file = File::create(target_file).unwrap();
        // Default writer properties
        let props = WriterProperties::builder().build();
        let chunks_start = i * n_chunk;
        let cur_batch = batch.slice(chunks_start, n_chunk);
        // let chunks_end = chunks_start + n_chunk;
        let mut writer =
            ArrowWriter::try_new(file, cur_batch.schema(), Some(props)).unwrap();

        writer.write(&cur_batch).expect("Writing batch");

        // writer must be closed to write footer
        writer.close().unwrap();
    }
    Ok(())
}

async fn get_test_context(tmpdir: &TempDir) -> Result<SessionContext> {
    let session_config = SessionConfig::new().with_target_partitions(1);
    let ctx = SessionContext::with_config(session_config);

    let parquet_read_options = ParquetReadOptions::default();
    // The sort order is specified (not actually correct in this case)
    let file_sort_order = [col("ts")]
        .into_iter()
        .map(|e| {
            let ascending = true;
            let nulls_first = false;
            e.sort(ascending, nulls_first)
        })
        .collect::<Vec<_>>();

    let options_sort = parquet_read_options
        .to_listing_options(&ctx.copied_config())
        .with_file_sort_order(Some(file_sort_order));

    write_test_data_to_parquet(tmpdir, 1)?;
    let provided_schema = None;
    let sql_definition = None;
    ctx.register_listing_table(
        "annotated_data",
        tmpdir.path().to_string_lossy(),
        options_sort.clone(),
        provided_schema,
        sql_definition,
    )
    .await
    .unwrap();
    Ok(ctx)
}

mod tests {
    use super::*;

    #[tokio::test]
    async fn test_source_sorted_aggregate() -> Result<()> {
        let tmpdir = TempDir::new().unwrap();
        let ctx = get_test_context(&tmpdir).await?;

        let sql = "SELECT
            SUM(inc_col) OVER(ORDER BY ts RANGE BETWEEN 10 PRECEDING AND 1 FOLLOWING) as sum1,
            SUM(desc_col) OVER(ORDER BY ts RANGE BETWEEN 5 PRECEDING AND 1 FOLLOWING) as sum2,
            SUM(inc_col) OVER(ORDER BY ts ROWS BETWEEN 1 PRECEDING AND 10 FOLLOWING) as sum3,
            MIN(inc_col) OVER(ORDER BY ts RANGE BETWEEN 10 PRECEDING AND 1 FOLLOWING) as min1,
            MIN(desc_col) OVER(ORDER BY ts RANGE BETWEEN 5 PRECEDING AND 1 FOLLOWING) as min2,
            MIN(inc_col) OVER(ORDER BY ts ROWS BETWEEN 1 PRECEDING AND 10 FOLLOWING) as min3,
            MAX(inc_col) OVER(ORDER BY ts RANGE BETWEEN 10 PRECEDING AND 1 FOLLOWING) as max1,
            MAX(desc_col) OVER(ORDER BY ts RANGE BETWEEN 5 PRECEDING AND 1 FOLLOWING) as max2,
            MAX(inc_col) OVER(ORDER BY ts ROWS BETWEEN 1 PRECEDING AND 10 FOLLOWING) as max3,
            COUNT(*) OVER(ORDER BY ts RANGE BETWEEN 4 PRECEDING AND 8 FOLLOWING) as cnt1,
            COUNT(*) OVER(ORDER BY ts ROWS BETWEEN 8 PRECEDING AND 1 FOLLOWING) as cnt2,
            SUM(inc_col) OVER(ORDER BY ts DESC RANGE BETWEEN 1 PRECEDING AND 4 FOLLOWING) as sumr1,
            SUM(desc_col) OVER(ORDER BY ts DESC RANGE BETWEEN 1 PRECEDING AND 8 FOLLOWING) as sumr2,
            SUM(desc_col) OVER(ORDER BY ts DESC ROWS BETWEEN 1 PRECEDING AND 5 FOLLOWING) as sumr3,
            MIN(inc_col) OVER(ORDER BY ts DESC RANGE BETWEEN 10 PRECEDING AND 1 FOLLOWING) as minr1,
            MIN(desc_col) OVER(ORDER BY ts DESC RANGE BETWEEN 5 PRECEDING AND 1 FOLLOWING) as minr2,
            MIN(inc_col) OVER(ORDER BY ts DESC ROWS BETWEEN 1 PRECEDING AND 10 FOLLOWING) as minr3,
            MAX(inc_col) OVER(ORDER BY ts DESC RANGE BETWEEN 10 PRECEDING AND 1 FOLLOWING) as maxr1,
            MAX(desc_col) OVER(ORDER BY ts DESC RANGE BETWEEN 5 PRECEDING AND 1 FOLLOWING) as maxr2,
            MAX(inc_col) OVER(ORDER BY ts DESC ROWS BETWEEN 1 PRECEDING AND 10 FOLLOWING) as maxr3,
            COUNT(*) OVER(ORDER BY ts DESC RANGE BETWEEN 6 PRECEDING AND 2 FOLLOWING) as cntr1,
            COUNT(*) OVER(ORDER BY ts DESC ROWS BETWEEN 8 PRECEDING AND 1 FOLLOWING) as cntr2,
            SUM(desc_col) OVER(ROWS BETWEEN 8 PRECEDING AND 1 FOLLOWING) as sum4,
            COUNT(*) OVER(ROWS BETWEEN 8 PRECEDING AND 1 FOLLOWING) as cnt3
            FROM annotated_data
            ORDER BY inc_col DESC
            LIMIT 5
            ";

        let msg = format!("Creating logical plan for '{sql}'");
        let dataframe = ctx.sql(sql).await.expect(&msg);
        let physical_plan = dataframe.create_physical_plan().await?;
        let formatted = displayable(physical_plan.as_ref()).indent().to_string();
        let expected = {
            vec![
                "ProjectionExec: expr=[sum1@0 as sum1, sum2@1 as sum2, sum3@2 as sum3, min1@3 as min1, min2@4 as min2, min3@5 as min3, max1@6 as max1, max2@7 as max2, max3@8 as max3, cnt1@9 as cnt1, cnt2@10 as cnt2, sumr1@11 as sumr1, sumr2@12 as sumr2, sumr3@13 as sumr3, minr1@14 as minr1, minr2@15 as minr2, minr3@16 as minr3, maxr1@17 as maxr1, maxr2@18 as maxr2, maxr3@19 as maxr3, cntr1@20 as cntr1, cntr2@21 as cntr2, sum4@22 as sum4, cnt3@23 as cnt3]",
                "  GlobalLimitExec: skip=0, fetch=5",
<<<<<<< HEAD
                "    SortExec: [inc_col@24 DESC], global=true",
=======
                "    SortExec: fetch=5, expr=[inc_col@24 DESC]",
>>>>>>> 253550c6
                "      ProjectionExec: expr=[SUM(annotated_data.inc_col) ORDER BY [annotated_data.ts ASC NULLS LAST] RANGE BETWEEN 10 PRECEDING AND 1 FOLLOWING@14 as sum1, SUM(annotated_data.desc_col) ORDER BY [annotated_data.ts ASC NULLS LAST] RANGE BETWEEN 5 PRECEDING AND 1 FOLLOWING@15 as sum2, SUM(annotated_data.inc_col) ORDER BY [annotated_data.ts ASC NULLS LAST] ROWS BETWEEN 1 PRECEDING AND 10 FOLLOWING@16 as sum3, MIN(annotated_data.inc_col) ORDER BY [annotated_data.ts ASC NULLS LAST] RANGE BETWEEN 10 PRECEDING AND 1 FOLLOWING@17 as min1, MIN(annotated_data.desc_col) ORDER BY [annotated_data.ts ASC NULLS LAST] RANGE BETWEEN 5 PRECEDING AND 1 FOLLOWING@18 as min2, MIN(annotated_data.inc_col) ORDER BY [annotated_data.ts ASC NULLS LAST] ROWS BETWEEN 1 PRECEDING AND 10 FOLLOWING@19 as min3, MAX(annotated_data.inc_col) ORDER BY [annotated_data.ts ASC NULLS LAST] RANGE BETWEEN 10 PRECEDING AND 1 FOLLOWING@20 as max1, MAX(annotated_data.desc_col) ORDER BY [annotated_data.ts ASC NULLS LAST] RANGE BETWEEN 5 PRECEDING AND 1 FOLLOWING@21 as max2, MAX(annotated_data.inc_col) ORDER BY [annotated_data.ts ASC NULLS LAST] ROWS BETWEEN 1 PRECEDING AND 10 FOLLOWING@22 as max3, COUNT(UInt8(1)) ORDER BY [annotated_data.ts ASC NULLS LAST] RANGE BETWEEN 4 PRECEDING AND 8 FOLLOWING@23 as cnt1, COUNT(UInt8(1)) ORDER BY [annotated_data.ts ASC NULLS LAST] ROWS BETWEEN 8 PRECEDING AND 1 FOLLOWING@24 as cnt2, SUM(annotated_data.inc_col) ORDER BY [annotated_data.ts DESC NULLS FIRST] RANGE BETWEEN 1 PRECEDING AND 4 FOLLOWING@3 as sumr1, SUM(annotated_data.desc_col) ORDER BY [annotated_data.ts DESC NULLS FIRST] RANGE BETWEEN 1 PRECEDING AND 8 FOLLOWING@4 as sumr2, SUM(annotated_data.desc_col) ORDER BY [annotated_data.ts DESC NULLS FIRST] ROWS BETWEEN 1 PRECEDING AND 5 FOLLOWING@5 as sumr3, MIN(annotated_data.inc_col) ORDER BY [annotated_data.ts DESC NULLS FIRST] RANGE BETWEEN 10 PRECEDING AND 1 FOLLOWING@6 as minr1, MIN(annotated_data.desc_col) ORDER BY [annotated_data.ts DESC NULLS FIRST] RANGE BETWEEN 5 PRECEDING AND 1 FOLLOWING@7 as minr2, MIN(annotated_data.inc_col) ORDER BY [annotated_data.ts DESC NULLS FIRST] ROWS BETWEEN 1 PRECEDING AND 10 FOLLOWING@8 as minr3, MAX(annotated_data.inc_col) ORDER BY [annotated_data.ts DESC NULLS FIRST] RANGE BETWEEN 10 PRECEDING AND 1 FOLLOWING@9 as maxr1, MAX(annotated_data.desc_col) ORDER BY [annotated_data.ts DESC NULLS FIRST] RANGE BETWEEN 5 PRECEDING AND 1 FOLLOWING@10 as maxr2, MAX(annotated_data.inc_col) ORDER BY [annotated_data.ts DESC NULLS FIRST] ROWS BETWEEN 1 PRECEDING AND 10 FOLLOWING@11 as maxr3, COUNT(UInt8(1)) ORDER BY [annotated_data.ts DESC NULLS FIRST] RANGE BETWEEN 6 PRECEDING AND 2 FOLLOWING@12 as cntr1, COUNT(UInt8(1)) ORDER BY [annotated_data.ts DESC NULLS FIRST] ROWS BETWEEN 8 PRECEDING AND 1 FOLLOWING@13 as cntr2, SUM(annotated_data.desc_col) ROWS BETWEEN 8 PRECEDING AND 1 FOLLOWING@25 as sum4, COUNT(UInt8(1)) ROWS BETWEEN 8 PRECEDING AND 1 FOLLOWING@26 as cnt3, inc_col@1 as inc_col]",
                "        BoundedWindowAggExec: wdw=[SUM(annotated_data.desc_col): Ok(Field { name: \"SUM(annotated_data.desc_col)\", data_type: Int64, nullable: true, dict_id: 0, dict_is_ordered: false, metadata: {} }), frame: WindowFrame { units: Rows, start_bound: Preceding(UInt64(8)), end_bound: Following(UInt64(1)) }, COUNT(UInt8(1)): Ok(Field { name: \"COUNT(UInt8(1))\", data_type: Int64, nullable: true, dict_id: 0, dict_is_ordered: false, metadata: {} }), frame: WindowFrame { units: Rows, start_bound: Preceding(UInt64(8)), end_bound: Following(UInt64(1)) }]",
                "          BoundedWindowAggExec: wdw=[SUM(annotated_data.inc_col): Ok(Field { name: \"SUM(annotated_data.inc_col)\", data_type: Int64, nullable: true, dict_id: 0, dict_is_ordered: false, metadata: {} }), frame: WindowFrame { units: Range, start_bound: Preceding(Int32(10)), end_bound: Following(Int32(1)) }, SUM(annotated_data.desc_col): Ok(Field { name: \"SUM(annotated_data.desc_col)\", data_type: Int64, nullable: true, dict_id: 0, dict_is_ordered: false, metadata: {} }), frame: WindowFrame { units: Range, start_bound: Preceding(Int32(5)), end_bound: Following(Int32(1)) }, SUM(annotated_data.inc_col): Ok(Field { name: \"SUM(annotated_data.inc_col)\", data_type: Int64, nullable: true, dict_id: 0, dict_is_ordered: false, metadata: {} }), frame: WindowFrame { units: Rows, start_bound: Preceding(UInt64(1)), end_bound: Following(UInt64(10)) }, MIN(annotated_data.inc_col): Ok(Field { name: \"MIN(annotated_data.inc_col)\", data_type: Int32, nullable: true, dict_id: 0, dict_is_ordered: false, metadata: {} }), frame: WindowFrame { units: Range, start_bound: Preceding(Int32(10)), end_bound: Following(Int32(1)) }, MIN(annotated_data.desc_col): Ok(Field { name: \"MIN(annotated_data.desc_col)\", data_type: Int32, nullable: true, dict_id: 0, dict_is_ordered: false, metadata: {} }), frame: WindowFrame { units: Range, start_bound: Preceding(Int32(5)), end_bound: Following(Int32(1)) }, MIN(annotated_data.inc_col): Ok(Field { name: \"MIN(annotated_data.inc_col)\", data_type: Int32, nullable: true, dict_id: 0, dict_is_ordered: false, metadata: {} }), frame: WindowFrame { units: Rows, start_bound: Preceding(UInt64(1)), end_bound: Following(UInt64(10)) }, MAX(annotated_data.inc_col): Ok(Field { name: \"MAX(annotated_data.inc_col)\", data_type: Int32, nullable: true, dict_id: 0, dict_is_ordered: false, metadata: {} }), frame: WindowFrame { units: Range, start_bound: Preceding(Int32(10)), end_bound: Following(Int32(1)) }, MAX(annotated_data.desc_col): Ok(Field { name: \"MAX(annotated_data.desc_col)\", data_type: Int32, nullable: true, dict_id: 0, dict_is_ordered: false, metadata: {} }), frame: WindowFrame { units: Range, start_bound: Preceding(Int32(5)), end_bound: Following(Int32(1)) }, MAX(annotated_data.inc_col): Ok(Field { name: \"MAX(annotated_data.inc_col)\", data_type: Int32, nullable: true, dict_id: 0, dict_is_ordered: false, metadata: {} }), frame: WindowFrame { units: Rows, start_bound: Preceding(UInt64(1)), end_bound: Following(UInt64(10)) }, COUNT(UInt8(1)): Ok(Field { name: \"COUNT(UInt8(1))\", data_type: Int64, nullable: true, dict_id: 0, dict_is_ordered: false, metadata: {} }), frame: WindowFrame { units: Range, start_bound: Preceding(Int32(4)), end_bound: Following(Int32(8)) }, COUNT(UInt8(1)): Ok(Field { name: \"COUNT(UInt8(1))\", data_type: Int64, nullable: true, dict_id: 0, dict_is_ordered: false, metadata: {} }), frame: WindowFrame { units: Rows, start_bound: Preceding(UInt64(8)), end_bound: Following(UInt64(1)) }]",
                "            BoundedWindowAggExec: wdw=[SUM(annotated_data.inc_col): Ok(Field { name: \"SUM(annotated_data.inc_col)\", data_type: Int64, nullable: true, dict_id: 0, dict_is_ordered: false, metadata: {} }), frame: WindowFrame { units: Range, start_bound: Preceding(Int32(4)), end_bound: Following(Int32(1)) }, SUM(annotated_data.desc_col): Ok(Field { name: \"SUM(annotated_data.desc_col)\", data_type: Int64, nullable: true, dict_id: 0, dict_is_ordered: false, metadata: {} }), frame: WindowFrame { units: Range, start_bound: Preceding(Int32(8)), end_bound: Following(Int32(1)) }, SUM(annotated_data.desc_col): Ok(Field { name: \"SUM(annotated_data.desc_col)\", data_type: Int64, nullable: true, dict_id: 0, dict_is_ordered: false, metadata: {} }), frame: WindowFrame { units: Rows, start_bound: Preceding(UInt64(5)), end_bound: Following(UInt64(1)) }, MIN(annotated_data.inc_col): Ok(Field { name: \"MIN(annotated_data.inc_col)\", data_type: Int32, nullable: true, dict_id: 0, dict_is_ordered: false, metadata: {} }), frame: WindowFrame { units: Range, start_bound: Preceding(Int32(1)), end_bound: Following(Int32(10)) }, MIN(annotated_data.desc_col): Ok(Field { name: \"MIN(annotated_data.desc_col)\", data_type: Int32, nullable: true, dict_id: 0, dict_is_ordered: false, metadata: {} }), frame: WindowFrame { units: Range, start_bound: Preceding(Int32(1)), end_bound: Following(Int32(5)) }, MIN(annotated_data.inc_col): Ok(Field { name: \"MIN(annotated_data.inc_col)\", data_type: Int32, nullable: true, dict_id: 0, dict_is_ordered: false, metadata: {} }), frame: WindowFrame { units: Rows, start_bound: Preceding(UInt64(10)), end_bound: Following(UInt64(1)) }, MAX(annotated_data.inc_col): Ok(Field { name: \"MAX(annotated_data.inc_col)\", data_type: Int32, nullable: true, dict_id: 0, dict_is_ordered: false, metadata: {} }), frame: WindowFrame { units: Range, start_bound: Preceding(Int32(1)), end_bound: Following(Int32(10)) }, MAX(annotated_data.desc_col): Ok(Field { name: \"MAX(annotated_data.desc_col)\", data_type: Int32, nullable: true, dict_id: 0, dict_is_ordered: false, metadata: {} }), frame: WindowFrame { units: Range, start_bound: Preceding(Int32(1)), end_bound: Following(Int32(5)) }, MAX(annotated_data.inc_col): Ok(Field { name: \"MAX(annotated_data.inc_col)\", data_type: Int32, nullable: true, dict_id: 0, dict_is_ordered: false, metadata: {} }), frame: WindowFrame { units: Rows, start_bound: Preceding(UInt64(10)), end_bound: Following(UInt64(1)) }, COUNT(UInt8(1)): Ok(Field { name: \"COUNT(UInt8(1))\", data_type: Int64, nullable: true, dict_id: 0, dict_is_ordered: false, metadata: {} }), frame: WindowFrame { units: Range, start_bound: Preceding(Int32(2)), end_bound: Following(Int32(6)) }, COUNT(UInt8(1)): Ok(Field { name: \"COUNT(UInt8(1))\", data_type: Int64, nullable: true, dict_id: 0, dict_is_ordered: false, metadata: {} }), frame: WindowFrame { units: Rows, start_bound: Preceding(UInt64(1)), end_bound: Following(UInt64(8)) }]",
            ]
        };

        let actual: Vec<&str> = formatted.trim().lines().collect();
        let actual_len = actual.len();
        let actual_trim_last = &actual[..actual_len - 1];
        assert_eq!(
            expected, actual_trim_last,
            "\n\nexpected:\n\n{expected:#?}\nactual:\n\n{actual:#?}\n\n"
        );

        let actual = execute_to_batches(&ctx, sql).await;
        let expected = vec![
            "+------+------+------+------+------+------+------+------+------+------+------+-------+-------+-------+-------+-------+-------+-------+-------+-------+-------+-------+-------+------+",
            "| sum1 | sum2 | sum3 | min1 | min2 | min3 | max1 | max2 | max3 | cnt1 | cnt2 | sumr1 | sumr2 | sumr3 | minr1 | minr2 | minr3 | maxr1 | maxr2 | maxr3 | cntr1 | cntr2 | sum4  | cnt3 |",
            "+------+------+------+------+------+------+------+------+------+------+------+-------+-------+-------+-------+-------+-------+-------+-------+-------+-------+-------+-------+------+",
            "| 1482 | -631 | 606  | 289  | -213 | 301  | 305  | -208 | 305  | 3    | 9    | 902   | -834  | -1231 | 301   | -213  | 269   | 305   | -210  | 305   | 3     | 2     | -1797 | 9    |",
            "| 1482 | -631 | 902  | 289  | -213 | 296  | 305  | -208 | 305  | 3    | 10   | 902   | -834  | -1424 | 301   | -213  | 266   | 305   | -210  | 305   | 3     | 3     | -1978 | 10   |",
            "| 876  | -411 | 1193 | 289  | -208 | 291  | 296  | -203 | 305  | 4    | 10   | 587   | -612  | -1400 | 296   | -213  | 261   | 305   | -208  | 301   | 3     | 4     | -1941 | 10   |",
            "| 866  | -404 | 1482 | 286  | -203 | 289  | 291  | -201 | 305  | 5    | 10   | 580   | -600  | -1374 | 291   | -208  | 259   | 305   | -203  | 296   | 4     | 5     | -1903 | 10   |",
            "| 1411 | -397 | 1768 | 275  | -201 | 286  | 289  | -196 | 305  | 4    | 10   | 575   | -590  | -1347 | 289   | -203  | 254   | 305   | -201  | 291   | 2     | 6     | -1863 | 10   |",
            "+------+------+------+------+------+------+------+------+------+------+------+-------+-------+-------+-------+-------+-------+-------+-------+-------+-------+-------+-------+------+",
        ];
        assert_batches_eq!(expected, &actual);
        Ok(())
    }

    #[tokio::test]
    async fn test_source_sorted_builtin() -> Result<()> {
        let tmpdir = TempDir::new().unwrap();
        let ctx = get_test_context(&tmpdir).await?;

        let sql = "SELECT
            FIRST_VALUE(inc_col) OVER(ORDER BY ts RANGE BETWEEN 10 PRECEDING and 1 FOLLOWING) as fv1,
            FIRST_VALUE(inc_col) OVER(ORDER BY ts ROWS BETWEEN 10 PRECEDING and 1 FOLLOWING) as fv2,
            LAST_VALUE(inc_col) OVER(ORDER BY ts RANGE BETWEEN 10 PRECEDING and 1 FOLLOWING) as lv1,
            LAST_VALUE(inc_col) OVER(ORDER BY ts ROWS BETWEEN 10 PRECEDING and 1 FOLLOWING) as lv2,
            NTH_VALUE(inc_col, 5) OVER(ORDER BY ts RANGE BETWEEN 10 PRECEDING and 1 FOLLOWING) as nv1,
            NTH_VALUE(inc_col, 5) OVER(ORDER BY ts ROWS BETWEEN 10 PRECEDING and 1 FOLLOWING) as nv2,
            ROW_NUMBER() OVER(ORDER BY ts RANGE BETWEEN 1 PRECEDING and 10 FOLLOWING) AS rn1,
            ROW_NUMBER() OVER(ORDER BY ts ROWS BETWEEN 10 PRECEDING and 1 FOLLOWING) as rn2,
            RANK() OVER(ORDER BY ts RANGE BETWEEN 1 PRECEDING and 10 FOLLOWING) AS rank1,
            RANK() OVER(ORDER BY ts ROWS BETWEEN 10 PRECEDING and 1 FOLLOWING) as rank2,
            DENSE_RANK() OVER(ORDER BY ts RANGE BETWEEN 1 PRECEDING and 10 FOLLOWING) AS dense_rank1,
            DENSE_RANK() OVER(ORDER BY ts ROWS BETWEEN 10 PRECEDING and 1 FOLLOWING) as dense_rank2,
            LAG(inc_col, 1, 1001) OVER(ORDER BY ts RANGE BETWEEN 1 PRECEDING and 10 FOLLOWING) AS lag1,
            LAG(inc_col, 2, 1002) OVER(ORDER BY ts ROWS BETWEEN 10 PRECEDING and 1 FOLLOWING) as lag2,
            LEAD(inc_col, -1, 1001) OVER(ORDER BY ts RANGE BETWEEN 1 PRECEDING and 10 FOLLOWING) AS lead1,
            LEAD(inc_col, 4, 1004) OVER(ORDER BY ts ROWS BETWEEN 10 PRECEDING and 1 FOLLOWING) as lead2,
            FIRST_VALUE(inc_col) OVER(ORDER BY ts DESC RANGE BETWEEN 10 PRECEDING and 1 FOLLOWING) as fvr1,
            FIRST_VALUE(inc_col) OVER(ORDER BY ts DESC ROWS BETWEEN 10 PRECEDING and 1 FOLLOWING) as fvr2,
            LAST_VALUE(inc_col) OVER(ORDER BY ts DESC RANGE BETWEEN 10 PRECEDING and 1 FOLLOWING) as lvr1,
            LAST_VALUE(inc_col) OVER(ORDER BY ts DESC ROWS BETWEEN 10 PRECEDING and 1 FOLLOWING) as lvr2,
            LAG(inc_col, 1, 1001) OVER(ORDER BY ts DESC RANGE BETWEEN 1 PRECEDING and 10 FOLLOWING) AS lagr1,
            LAG(inc_col, 2, 1002) OVER(ORDER BY ts DESC ROWS BETWEEN 10 PRECEDING and 1 FOLLOWING) as lagr2,
            LEAD(inc_col, -1, 1001) OVER(ORDER BY ts DESC RANGE BETWEEN 1 PRECEDING and 10 FOLLOWING) AS leadr1,
            LEAD(inc_col, 4, 1004) OVER(ORDER BY ts DESC ROWS BETWEEN 10 PRECEDING and 1 FOLLOWING) as leadr2
            FROM annotated_data
            ORDER BY ts DESC
            LIMIT 5
            ";

        let msg = format!("Creating logical plan for '{sql}'");
        let dataframe = ctx.sql(sql).await.expect(&msg);
        let physical_plan = dataframe.create_physical_plan().await?;
        let formatted = displayable(physical_plan.as_ref()).indent().to_string();
        let expected = {
            vec![
                "ProjectionExec: expr=[fv1@0 as fv1, fv2@1 as fv2, lv1@2 as lv1, lv2@3 as lv2, nv1@4 as nv1, nv2@5 as nv2, rn1@6 as rn1, rn2@7 as rn2, rank1@8 as rank1, rank2@9 as rank2, dense_rank1@10 as dense_rank1, dense_rank2@11 as dense_rank2, lag1@12 as lag1, lag2@13 as lag2, lead1@14 as lead1, lead2@15 as lead2, fvr1@16 as fvr1, fvr2@17 as fvr2, lvr1@18 as lvr1, lvr2@19 as lvr2, lagr1@20 as lagr1, lagr2@21 as lagr2, leadr1@22 as leadr1, leadr2@23 as leadr2]",
                "  GlobalLimitExec: skip=0, fetch=5",
<<<<<<< HEAD
                "    SortExec: [ts@24 DESC], global=true",
=======
                "    SortExec: fetch=5, expr=[ts@24 DESC]",
>>>>>>> 253550c6
                "      ProjectionExec: expr=[FIRST_VALUE(annotated_data.inc_col) ORDER BY [annotated_data.ts ASC NULLS LAST] RANGE BETWEEN 10 PRECEDING AND 1 FOLLOWING@10 as fv1, FIRST_VALUE(annotated_data.inc_col) ORDER BY [annotated_data.ts ASC NULLS LAST] ROWS BETWEEN 10 PRECEDING AND 1 FOLLOWING@11 as fv2, LAST_VALUE(annotated_data.inc_col) ORDER BY [annotated_data.ts ASC NULLS LAST] RANGE BETWEEN 10 PRECEDING AND 1 FOLLOWING@12 as lv1, LAST_VALUE(annotated_data.inc_col) ORDER BY [annotated_data.ts ASC NULLS LAST] ROWS BETWEEN 10 PRECEDING AND 1 FOLLOWING@13 as lv2, NTH_VALUE(annotated_data.inc_col,Int64(5)) ORDER BY [annotated_data.ts ASC NULLS LAST] RANGE BETWEEN 10 PRECEDING AND 1 FOLLOWING@14 as nv1, NTH_VALUE(annotated_data.inc_col,Int64(5)) ORDER BY [annotated_data.ts ASC NULLS LAST] ROWS BETWEEN 10 PRECEDING AND 1 FOLLOWING@15 as nv2, ROW_NUMBER() ORDER BY [annotated_data.ts ASC NULLS LAST] RANGE BETWEEN 1 PRECEDING AND 10 FOLLOWING@16 as rn1, ROW_NUMBER() ORDER BY [annotated_data.ts ASC NULLS LAST] ROWS BETWEEN 10 PRECEDING AND 1 FOLLOWING@17 as rn2, RANK() ORDER BY [annotated_data.ts ASC NULLS LAST] RANGE BETWEEN 1 PRECEDING AND 10 FOLLOWING@18 as rank1, RANK() ORDER BY [annotated_data.ts ASC NULLS LAST] ROWS BETWEEN 10 PRECEDING AND 1 FOLLOWING@19 as rank2, DENSE_RANK() ORDER BY [annotated_data.ts ASC NULLS LAST] RANGE BETWEEN 1 PRECEDING AND 10 FOLLOWING@20 as dense_rank1, DENSE_RANK() ORDER BY [annotated_data.ts ASC NULLS LAST] ROWS BETWEEN 10 PRECEDING AND 1 FOLLOWING@21 as dense_rank2, LAG(annotated_data.inc_col,Int64(1),Int64(1001)) ORDER BY [annotated_data.ts ASC NULLS LAST] RANGE BETWEEN 1 PRECEDING AND 10 FOLLOWING@22 as lag1, LAG(annotated_data.inc_col,Int64(2),Int64(1002)) ORDER BY [annotated_data.ts ASC NULLS LAST] ROWS BETWEEN 10 PRECEDING AND 1 FOLLOWING@23 as lag2, LEAD(annotated_data.inc_col,Int64(-1),Int64(1001)) ORDER BY [annotated_data.ts ASC NULLS LAST] RANGE BETWEEN 1 PRECEDING AND 10 FOLLOWING@24 as lead1, LEAD(annotated_data.inc_col,Int64(4),Int64(1004)) ORDER BY [annotated_data.ts ASC NULLS LAST] ROWS BETWEEN 10 PRECEDING AND 1 FOLLOWING@25 as lead2, FIRST_VALUE(annotated_data.inc_col) ORDER BY [annotated_data.ts DESC NULLS FIRST] RANGE BETWEEN 10 PRECEDING AND 1 FOLLOWING@2 as fvr1, FIRST_VALUE(annotated_data.inc_col) ORDER BY [annotated_data.ts DESC NULLS FIRST] ROWS BETWEEN 10 PRECEDING AND 1 FOLLOWING@3 as fvr2, LAST_VALUE(annotated_data.inc_col) ORDER BY [annotated_data.ts DESC NULLS FIRST] RANGE BETWEEN 10 PRECEDING AND 1 FOLLOWING@4 as lvr1, LAST_VALUE(annotated_data.inc_col) ORDER BY [annotated_data.ts DESC NULLS FIRST] ROWS BETWEEN 10 PRECEDING AND 1 FOLLOWING@5 as lvr2, LAG(annotated_data.inc_col,Int64(1),Int64(1001)) ORDER BY [annotated_data.ts DESC NULLS FIRST] RANGE BETWEEN 1 PRECEDING AND 10 FOLLOWING@6 as lagr1, LAG(annotated_data.inc_col,Int64(2),Int64(1002)) ORDER BY [annotated_data.ts DESC NULLS FIRST] ROWS BETWEEN 10 PRECEDING AND 1 FOLLOWING@7 as lagr2, LEAD(annotated_data.inc_col,Int64(-1),Int64(1001)) ORDER BY [annotated_data.ts DESC NULLS FIRST] RANGE BETWEEN 1 PRECEDING AND 10 FOLLOWING@8 as leadr1, LEAD(annotated_data.inc_col,Int64(4),Int64(1004)) ORDER BY [annotated_data.ts DESC NULLS FIRST] ROWS BETWEEN 10 PRECEDING AND 1 FOLLOWING@9 as leadr2, ts@0 as ts]",
                "        BoundedWindowAggExec: wdw=[FIRST_VALUE(annotated_data.inc_col): Ok(Field { name: \"FIRST_VALUE(annotated_data.inc_col)\", data_type: Int32, nullable: true, dict_id: 0, dict_is_ordered: false, metadata: {} }), frame: WindowFrame { units: Range, start_bound: Preceding(Int32(10)), end_bound: Following(Int32(1)) }, FIRST_VALUE(annotated_data.inc_col): Ok(Field { name: \"FIRST_VALUE(annotated_data.inc_col)\", data_type: Int32, nullable: true, dict_id: 0, dict_is_ordered: false, metadata: {} }), frame: WindowFrame { units: Rows, start_bound: Preceding(UInt64(10)), end_bound: Following(UInt64(1)) }, LAST_VALUE(annotated_data.inc_col): Ok(Field { name: \"LAST_VALUE(annotated_data.inc_col)\", data_type: Int32, nullable: true, dict_id: 0, dict_is_ordered: false, metadata: {} }), frame: WindowFrame { units: Range, start_bound: Preceding(Int32(10)), end_bound: Following(Int32(1)) }, LAST_VALUE(annotated_data.inc_col): Ok(Field { name: \"LAST_VALUE(annotated_data.inc_col)\", data_type: Int32, nullable: true, dict_id: 0, dict_is_ordered: false, metadata: {} }), frame: WindowFrame { units: Rows, start_bound: Preceding(UInt64(10)), end_bound: Following(UInt64(1)) }, NTH_VALUE(annotated_data.inc_col,Int64(5)): Ok(Field { name: \"NTH_VALUE(annotated_data.inc_col,Int64(5))\", data_type: Int32, nullable: true, dict_id: 0, dict_is_ordered: false, metadata: {} }), frame: WindowFrame { units: Range, start_bound: Preceding(Int32(10)), end_bound: Following(Int32(1)) }, NTH_VALUE(annotated_data.inc_col,Int64(5)): Ok(Field { name: \"NTH_VALUE(annotated_data.inc_col,Int64(5))\", data_type: Int32, nullable: true, dict_id: 0, dict_is_ordered: false, metadata: {} }), frame: WindowFrame { units: Rows, start_bound: Preceding(UInt64(10)), end_bound: Following(UInt64(1)) }, ROW_NUMBER(): Ok(Field { name: \"ROW_NUMBER()\", data_type: UInt64, nullable: false, dict_id: 0, dict_is_ordered: false, metadata: {} }), frame: WindowFrame { units: Range, start_bound: Preceding(Int32(1)), end_bound: Following(Int32(10)) }, ROW_NUMBER(): Ok(Field { name: \"ROW_NUMBER()\", data_type: UInt64, nullable: false, dict_id: 0, dict_is_ordered: false, metadata: {} }), frame: WindowFrame { units: Rows, start_bound: Preceding(UInt64(10)), end_bound: Following(UInt64(1)) }, RANK(): Ok(Field { name: \"RANK()\", data_type: UInt64, nullable: false, dict_id: 0, dict_is_ordered: false, metadata: {} }), frame: WindowFrame { units: Range, start_bound: Preceding(Int32(1)), end_bound: Following(Int32(10)) }, RANK(): Ok(Field { name: \"RANK()\", data_type: UInt64, nullable: false, dict_id: 0, dict_is_ordered: false, metadata: {} }), frame: WindowFrame { units: Rows, start_bound: Preceding(UInt64(10)), end_bound: Following(UInt64(1)) }, DENSE_RANK(): Ok(Field { name: \"DENSE_RANK()\", data_type: UInt64, nullable: false, dict_id: 0, dict_is_ordered: false, metadata: {} }), frame: WindowFrame { units: Range, start_bound: Preceding(Int32(1)), end_bound: Following(Int32(10)) }, DENSE_RANK(): Ok(Field { name: \"DENSE_RANK()\", data_type: UInt64, nullable: false, dict_id: 0, dict_is_ordered: false, metadata: {} }), frame: WindowFrame { units: Rows, start_bound: Preceding(UInt64(10)), end_bound: Following(UInt64(1)) }, LAG(annotated_data.inc_col,Int64(1),Int64(1001)): Ok(Field { name: \"LAG(annotated_data.inc_col,Int64(1),Int64(1001))\", data_type: Int32, nullable: true, dict_id: 0, dict_is_ordered: false, metadata: {} }), frame: WindowFrame { units: Range, start_bound: Preceding(Int32(1)), end_bound: Following(Int32(10)) }, LAG(annotated_data.inc_col,Int64(2),Int64(1002)): Ok(Field { name: \"LAG(annotated_data.inc_col,Int64(2),Int64(1002))\", data_type: Int32, nullable: true, dict_id: 0, dict_is_ordered: false, metadata: {} }), frame: WindowFrame { units: Rows, start_bound: Preceding(UInt64(10)), end_bound: Following(UInt64(1)) }, LEAD(annotated_data.inc_col,Int64(-1),Int64(1001)): Ok(Field { name: \"LEAD(annotated_data.inc_col,Int64(-1),Int64(1001))\", data_type: Int32, nullable: true, dict_id: 0, dict_is_ordered: false, metadata: {} }), frame: WindowFrame { units: Range, start_bound: Preceding(Int32(1)), end_bound: Following(Int32(10)) }, LEAD(annotated_data.inc_col,Int64(4),Int64(1004)): Ok(Field { name: \"LEAD(annotated_data.inc_col,Int64(4),Int64(1004))\", data_type: Int32, nullable: true, dict_id: 0, dict_is_ordered: false, metadata: {} }), frame: WindowFrame { units: Rows, start_bound: Preceding(UInt64(10)), end_bound: Following(UInt64(1)) }]",
                "          BoundedWindowAggExec: wdw=[FIRST_VALUE(annotated_data.inc_col): Ok(Field { name: \"FIRST_VALUE(annotated_data.inc_col)\", data_type: Int32, nullable: true, dict_id: 0, dict_is_ordered: false, metadata: {} }), frame: WindowFrame { units: Range, start_bound: Preceding(Int32(1)), end_bound: Following(Int32(10)) }, FIRST_VALUE(annotated_data.inc_col): Ok(Field { name: \"FIRST_VALUE(annotated_data.inc_col)\", data_type: Int32, nullable: true, dict_id: 0, dict_is_ordered: false, metadata: {} }), frame: WindowFrame { units: Rows, start_bound: Preceding(UInt64(1)), end_bound: Following(UInt64(10)) }, LAST_VALUE(annotated_data.inc_col): Ok(Field { name: \"LAST_VALUE(annotated_data.inc_col)\", data_type: Int32, nullable: true, dict_id: 0, dict_is_ordered: false, metadata: {} }), frame: WindowFrame { units: Range, start_bound: Preceding(Int32(1)), end_bound: Following(Int32(10)) }, LAST_VALUE(annotated_data.inc_col): Ok(Field { name: \"LAST_VALUE(annotated_data.inc_col)\", data_type: Int32, nullable: true, dict_id: 0, dict_is_ordered: false, metadata: {} }), frame: WindowFrame { units: Rows, start_bound: Preceding(UInt64(1)), end_bound: Following(UInt64(10)) }, LAG(annotated_data.inc_col,Int64(1),Int64(1001)): Ok(Field { name: \"LAG(annotated_data.inc_col,Int64(1),Int64(1001))\", data_type: Int32, nullable: true, dict_id: 0, dict_is_ordered: false, metadata: {} }), frame: WindowFrame { units: Range, start_bound: Preceding(Int32(10)), end_bound: Following(Int32(1)) }, LAG(annotated_data.inc_col,Int64(2),Int64(1002)): Ok(Field { name: \"LAG(annotated_data.inc_col,Int64(2),Int64(1002))\", data_type: Int32, nullable: true, dict_id: 0, dict_is_ordered: false, metadata: {} }), frame: WindowFrame { units: Rows, start_bound: Preceding(UInt64(1)), end_bound: Following(UInt64(10)) }, LEAD(annotated_data.inc_col,Int64(-1),Int64(1001)): Ok(Field { name: \"LEAD(annotated_data.inc_col,Int64(-1),Int64(1001))\", data_type: Int32, nullable: true, dict_id: 0, dict_is_ordered: false, metadata: {} }), frame: WindowFrame { units: Range, start_bound: Preceding(Int32(10)), end_bound: Following(Int32(1)) }, LEAD(annotated_data.inc_col,Int64(4),Int64(1004)): Ok(Field { name: \"LEAD(annotated_data.inc_col,Int64(4),Int64(1004))\", data_type: Int32, nullable: true, dict_id: 0, dict_is_ordered: false, metadata: {} }), frame: WindowFrame { units: Rows, start_bound: Preceding(UInt64(1)), end_bound: Following(UInt64(10)) }]",
            ]
        };

        let actual: Vec<&str> = formatted.trim().lines().collect();
        let actual_len = actual.len();
        let actual_trim_last = &actual[..actual_len - 1];
        assert_eq!(
            expected, actual_trim_last,
            "\n\nexpected:\n\n{expected:#?}\nactual:\n\n{actual:#?}\n\n"
        );

        let actual = execute_to_batches(&ctx, sql).await;
        let expected = vec![
            "+-----+-----+-----+-----+-----+-----+-----+-----+-------+-------+-------------+-------------+------+------+-------+-------+------+------+------+------+-------+-------+--------+--------+",
            "| fv1 | fv2 | lv1 | lv2 | nv1 | nv2 | rn1 | rn2 | rank1 | rank2 | dense_rank1 | dense_rank2 | lag1 | lag2 | lead1 | lead2 | fvr1 | fvr2 | lvr1 | lvr2 | lagr1 | lagr2 | leadr1 | leadr2 |",
            "+-----+-----+-----+-----+-----+-----+-----+-----+-------+-------+-------------+-------------+------+------+-------+-------+------+------+------+------+-------+-------+--------+--------+",
            "| 289 | 266 | 305 | 305 | 305 | 278 | 99  | 99  | 99    | 99    | 86          | 86          | 296  | 291  | 296   | 1004  | 305  | 305  | 301  | 296  | 305   | 1002  | 305    | 286    |",
            "| 289 | 269 | 305 | 305 | 305 | 283 | 100 | 100 | 99    | 99    | 86          | 86          | 301  | 296  | 301   | 1004  | 305  | 305  | 301  | 301  | 1001  | 1002  | 1001   | 289    |",
            "| 289 | 261 | 296 | 301 |     | 275 | 98  | 98  | 98    | 98    | 85          | 85          | 291  | 289  | 291   | 1004  | 305  | 305  | 296  | 291  | 301   | 305   | 301    | 283    |",
            "| 286 | 259 | 291 | 296 |     | 272 | 97  | 97  | 97    | 97    | 84          | 84          | 289  | 286  | 289   | 1004  | 305  | 305  | 291  | 289  | 296   | 301   | 296    | 278    |",
            "| 275 | 254 | 289 | 291 | 289 | 269 | 96  | 96  | 96    | 96    | 83          | 83          | 286  | 283  | 286   | 305   | 305  | 305  | 289  | 286  | 291   | 296   | 291    | 275    |",
            "+-----+-----+-----+-----+-----+-----+-----+-----+-------+-------+-------------+-------------+------+------+-------+-------+------+------+------+------+-------+-------+--------+--------+",
        ];
        assert_batches_eq!(expected, &actual);
        Ok(())
    }

    #[tokio::test]
    async fn test_source_sorted_unbounded_preceding() -> Result<()> {
        let tmpdir = TempDir::new().unwrap();
        let ctx = get_test_context(&tmpdir).await?;

        let sql = "SELECT
            SUM(inc_col) OVER(ORDER BY ts ASC RANGE BETWEEN UNBOUNDED PRECEDING AND 5 FOLLOWING) as sum1,
            SUM(inc_col) OVER(ORDER BY ts DESC RANGE BETWEEN 3 PRECEDING AND UNBOUNDED FOLLOWING) as sum2,
            MIN(inc_col) OVER(ORDER BY ts ASC RANGE BETWEEN UNBOUNDED PRECEDING AND 5 FOLLOWING) as min1,
            MIN(inc_col) OVER(ORDER BY ts DESC RANGE BETWEEN 3 PRECEDING AND UNBOUNDED FOLLOWING) as min2,
            MAX(inc_col) OVER(ORDER BY ts ASC RANGE BETWEEN UNBOUNDED PRECEDING AND 5 FOLLOWING) as max1,
            MAX(inc_col) OVER(ORDER BY ts DESC RANGE BETWEEN 3 PRECEDING AND UNBOUNDED FOLLOWING) as max2,
            COUNT(inc_col) OVER(ORDER BY ts ASC RANGE BETWEEN UNBOUNDED PRECEDING AND 5 FOLLOWING) as count1,
            COUNT(inc_col) OVER(ORDER BY ts DESC RANGE BETWEEN 3 PRECEDING AND UNBOUNDED FOLLOWING) as count2,
            AVG(inc_col) OVER(ORDER BY ts ASC RANGE BETWEEN UNBOUNDED PRECEDING AND 5 FOLLOWING) as avg1,
            AVG(inc_col) OVER(ORDER BY ts DESC RANGE BETWEEN 3 PRECEDING AND UNBOUNDED FOLLOWING) as avg2
            FROM annotated_data
            ORDER BY inc_col ASC
            LIMIT 5";

        let msg = format!("Creating logical plan for '{sql}'");
        let dataframe = ctx.sql(sql).await.expect(&msg);
        let physical_plan = dataframe.create_physical_plan().await?;
        let formatted = displayable(physical_plan.as_ref()).indent().to_string();
        let expected = {
            vec![
                "ProjectionExec: expr=[sum1@0 as sum1, sum2@1 as sum2, min1@2 as min1, min2@3 as min2, max1@4 as max1, max2@5 as max2, count1@6 as count1, count2@7 as count2, avg1@8 as avg1, avg2@9 as avg2]",
                "  GlobalLimitExec: skip=0, fetch=5",
<<<<<<< HEAD
                "    SortExec: [inc_col@10 ASC NULLS LAST], global=true",
=======
                "    SortExec: fetch=5, expr=[inc_col@10 ASC NULLS LAST]",
>>>>>>> 253550c6
                "      ProjectionExec: expr=[SUM(annotated_data.inc_col) ORDER BY [annotated_data.ts ASC NULLS LAST] RANGE BETWEEN UNBOUNDED PRECEDING AND 5 FOLLOWING@7 as sum1, SUM(annotated_data.inc_col) ORDER BY [annotated_data.ts DESC NULLS FIRST] RANGE BETWEEN 3 PRECEDING AND UNBOUNDED FOLLOWING@2 as sum2, MIN(annotated_data.inc_col) ORDER BY [annotated_data.ts ASC NULLS LAST] RANGE BETWEEN UNBOUNDED PRECEDING AND 5 FOLLOWING@8 as min1, MIN(annotated_data.inc_col) ORDER BY [annotated_data.ts DESC NULLS FIRST] RANGE BETWEEN 3 PRECEDING AND UNBOUNDED FOLLOWING@3 as min2, MAX(annotated_data.inc_col) ORDER BY [annotated_data.ts ASC NULLS LAST] RANGE BETWEEN UNBOUNDED PRECEDING AND 5 FOLLOWING@9 as max1, MAX(annotated_data.inc_col) ORDER BY [annotated_data.ts DESC NULLS FIRST] RANGE BETWEEN 3 PRECEDING AND UNBOUNDED FOLLOWING@4 as max2, COUNT(annotated_data.inc_col) ORDER BY [annotated_data.ts ASC NULLS LAST] RANGE BETWEEN UNBOUNDED PRECEDING AND 5 FOLLOWING@10 as count1, COUNT(annotated_data.inc_col) ORDER BY [annotated_data.ts DESC NULLS FIRST] RANGE BETWEEN 3 PRECEDING AND UNBOUNDED FOLLOWING@5 as count2, AVG(annotated_data.inc_col) ORDER BY [annotated_data.ts ASC NULLS LAST] RANGE BETWEEN UNBOUNDED PRECEDING AND 5 FOLLOWING@11 as avg1, AVG(annotated_data.inc_col) ORDER BY [annotated_data.ts DESC NULLS FIRST] RANGE BETWEEN 3 PRECEDING AND UNBOUNDED FOLLOWING@6 as avg2, inc_col@1 as inc_col]",
                "        BoundedWindowAggExec: wdw=[SUM(annotated_data.inc_col): Ok(Field { name: \"SUM(annotated_data.inc_col)\", data_type: Int64, nullable: true, dict_id: 0, dict_is_ordered: false, metadata: {} }), frame: WindowFrame { units: Range, start_bound: Preceding(Int32(NULL)), end_bound: Following(Int32(5)) }, MIN(annotated_data.inc_col): Ok(Field { name: \"MIN(annotated_data.inc_col)\", data_type: Int32, nullable: true, dict_id: 0, dict_is_ordered: false, metadata: {} }), frame: WindowFrame { units: Range, start_bound: Preceding(Int32(NULL)), end_bound: Following(Int32(5)) }, MAX(annotated_data.inc_col): Ok(Field { name: \"MAX(annotated_data.inc_col)\", data_type: Int32, nullable: true, dict_id: 0, dict_is_ordered: false, metadata: {} }), frame: WindowFrame { units: Range, start_bound: Preceding(Int32(NULL)), end_bound: Following(Int32(5)) }, COUNT(annotated_data.inc_col): Ok(Field { name: \"COUNT(annotated_data.inc_col)\", data_type: Int64, nullable: true, dict_id: 0, dict_is_ordered: false, metadata: {} }), frame: WindowFrame { units: Range, start_bound: Preceding(Int32(NULL)), end_bound: Following(Int32(5)) }, AVG(annotated_data.inc_col): Ok(Field { name: \"AVG(annotated_data.inc_col)\", data_type: Float64, nullable: true, dict_id: 0, dict_is_ordered: false, metadata: {} }), frame: WindowFrame { units: Range, start_bound: Preceding(Int32(NULL)), end_bound: Following(Int32(5)) }]",
                "          BoundedWindowAggExec: wdw=[SUM(annotated_data.inc_col): Ok(Field { name: \"SUM(annotated_data.inc_col)\", data_type: Int64, nullable: true, dict_id: 0, dict_is_ordered: false, metadata: {} }), frame: WindowFrame { units: Range, start_bound: Preceding(Int32(NULL)), end_bound: Following(Int32(3)) }, MIN(annotated_data.inc_col): Ok(Field { name: \"MIN(annotated_data.inc_col)\", data_type: Int32, nullable: true, dict_id: 0, dict_is_ordered: false, metadata: {} }), frame: WindowFrame { units: Range, start_bound: Preceding(Int32(NULL)), end_bound: Following(Int32(3)) }, MAX(annotated_data.inc_col): Ok(Field { name: \"MAX(annotated_data.inc_col)\", data_type: Int32, nullable: true, dict_id: 0, dict_is_ordered: false, metadata: {} }), frame: WindowFrame { units: Range, start_bound: Preceding(Int32(NULL)), end_bound: Following(Int32(3)) }, COUNT(annotated_data.inc_col): Ok(Field { name: \"COUNT(annotated_data.inc_col)\", data_type: Int64, nullable: true, dict_id: 0, dict_is_ordered: false, metadata: {} }), frame: WindowFrame { units: Range, start_bound: Preceding(Int32(NULL)), end_bound: Following(Int32(3)) }, AVG(annotated_data.inc_col): Ok(Field { name: \"AVG(annotated_data.inc_col)\", data_type: Float64, nullable: true, dict_id: 0, dict_is_ordered: false, metadata: {} }), frame: WindowFrame { units: Range, start_bound: Preceding(Int32(NULL)), end_bound: Following(Int32(3)) }]",
            ]
        };

        let actual: Vec<&str> = formatted.trim().lines().collect();
        let actual_len = actual.len();
        let actual_trim_last = &actual[..actual_len - 1];
        assert_eq!(
            expected, actual_trim_last,
            "\n\nexpected:\n\n{expected:#?}\nactual:\n\n{actual:#?}\n\n"
        );

        let actual = execute_to_batches(&ctx, sql).await;
        let expected = vec![
            "+------+------+------+------+------+------+--------+--------+-------------------+-------------------+",
            "| sum1 | sum2 | min1 | min2 | max1 | max2 | count1 | count2 | avg1              | avg2              |",
            "+------+------+------+------+------+------+--------+--------+-------------------+-------------------+",
            "| 16   | 6    | 1    | 1    | 10   | 5    | 3      | 2      | 5.333333333333333 | 3                 |",
            "| 16   | 6    | 1    | 1    | 10   | 5    | 3      | 2      | 5.333333333333333 | 3                 |",
            "| 51   | 16   | 1    | 1    | 20   | 10   | 5      | 3      | 10.2              | 5.333333333333333 |",
            "| 72   | 72   | 1    | 1    | 21   | 21   | 6      | 6      | 12                | 12                |",
            "| 72   | 72   | 1    | 1    | 21   | 21   | 6      | 6      | 12                | 12                |",
            "+------+------+------+------+------+------+--------+--------+-------------------+-------------------+",
        ];
        assert_batches_eq!(expected, &actual);
        Ok(())
    }

    #[tokio::test]
    async fn test_source_sorted_unbounded_preceding_builtin() -> Result<()> {
        let tmpdir = TempDir::new().unwrap();
        let ctx = get_test_context(&tmpdir).await?;

        let sql = "SELECT
           FIRST_VALUE(inc_col) OVER(ORDER BY ts ASC ROWS BETWEEN UNBOUNDED PRECEDING AND 1 FOLLOWING) as first_value1,
           FIRST_VALUE(inc_col) OVER(ORDER BY ts DESC ROWS BETWEEN 3 PRECEDING AND UNBOUNDED FOLLOWING) as first_value2,
           LAST_VALUE(inc_col) OVER(ORDER BY ts ASC ROWS BETWEEN UNBOUNDED PRECEDING AND 1 FOLLOWING) as last_value1,
           LAST_VALUE(inc_col) OVER(ORDER BY ts DESC ROWS BETWEEN 3 PRECEDING AND UNBOUNDED FOLLOWING) as last_value2,
           NTH_VALUE(inc_col, 2) OVER(ORDER BY ts ASC ROWS BETWEEN UNBOUNDED PRECEDING AND 1 FOLLOWING) as nth_value1
           FROM annotated_data
           ORDER BY inc_col ASC
           LIMIT 5";

        let msg = format!("Creating logical plan for '{sql}'");
        let dataframe = ctx.sql(sql).await.expect(&msg);
        let physical_plan = dataframe.create_physical_plan().await?;
        let formatted = displayable(physical_plan.as_ref()).indent().to_string();
        let expected = {
            vec![
                "ProjectionExec: expr=[first_value1@0 as first_value1, first_value2@1 as first_value2, last_value1@2 as last_value1, last_value2@3 as last_value2, nth_value1@4 as nth_value1]",
                "  GlobalLimitExec: skip=0, fetch=5",
<<<<<<< HEAD
                "    SortExec: [inc_col@5 ASC NULLS LAST], global=true",
=======
                "    SortExec: fetch=5, expr=[inc_col@5 ASC NULLS LAST]",
>>>>>>> 253550c6
                "      ProjectionExec: expr=[FIRST_VALUE(annotated_data.inc_col) ORDER BY [annotated_data.ts ASC NULLS LAST] ROWS BETWEEN UNBOUNDED PRECEDING AND 1 FOLLOWING@4 as first_value1, FIRST_VALUE(annotated_data.inc_col) ORDER BY [annotated_data.ts DESC NULLS FIRST] ROWS BETWEEN 3 PRECEDING AND UNBOUNDED FOLLOWING@2 as first_value2, LAST_VALUE(annotated_data.inc_col) ORDER BY [annotated_data.ts ASC NULLS LAST] ROWS BETWEEN UNBOUNDED PRECEDING AND 1 FOLLOWING@5 as last_value1, LAST_VALUE(annotated_data.inc_col) ORDER BY [annotated_data.ts DESC NULLS FIRST] ROWS BETWEEN 3 PRECEDING AND UNBOUNDED FOLLOWING@3 as last_value2, NTH_VALUE(annotated_data.inc_col,Int64(2)) ORDER BY [annotated_data.ts ASC NULLS LAST] ROWS BETWEEN UNBOUNDED PRECEDING AND 1 FOLLOWING@6 as nth_value1, inc_col@1 as inc_col]",
                "        BoundedWindowAggExec: wdw=[FIRST_VALUE(annotated_data.inc_col): Ok(Field { name: \"FIRST_VALUE(annotated_data.inc_col)\", data_type: Int32, nullable: true, dict_id: 0, dict_is_ordered: false, metadata: {} }), frame: WindowFrame { units: Rows, start_bound: Preceding(UInt64(NULL)), end_bound: Following(UInt64(1)) }, LAST_VALUE(annotated_data.inc_col): Ok(Field { name: \"LAST_VALUE(annotated_data.inc_col)\", data_type: Int32, nullable: true, dict_id: 0, dict_is_ordered: false, metadata: {} }), frame: WindowFrame { units: Rows, start_bound: Preceding(UInt64(NULL)), end_bound: Following(UInt64(1)) }, NTH_VALUE(annotated_data.inc_col,Int64(2)): Ok(Field { name: \"NTH_VALUE(annotated_data.inc_col,Int64(2))\", data_type: Int32, nullable: true, dict_id: 0, dict_is_ordered: false, metadata: {} }), frame: WindowFrame { units: Rows, start_bound: Preceding(UInt64(NULL)), end_bound: Following(UInt64(1)) }]",
                "          BoundedWindowAggExec: wdw=[FIRST_VALUE(annotated_data.inc_col): Ok(Field { name: \"FIRST_VALUE(annotated_data.inc_col)\", data_type: Int32, nullable: true, dict_id: 0, dict_is_ordered: false, metadata: {} }), frame: WindowFrame { units: Rows, start_bound: Preceding(UInt64(NULL)), end_bound: Following(UInt64(3)) }, LAST_VALUE(annotated_data.inc_col): Ok(Field { name: \"LAST_VALUE(annotated_data.inc_col)\", data_type: Int32, nullable: true, dict_id: 0, dict_is_ordered: false, metadata: {} }), frame: WindowFrame { units: Rows, start_bound: Preceding(UInt64(NULL)), end_bound: Following(UInt64(3)) }]",
            ]
        };

        let actual: Vec<&str> = formatted.trim().lines().collect();
        let actual_len = actual.len();
        let actual_trim_last = &actual[..actual_len - 1];
        assert_eq!(
            expected, actual_trim_last,
            "\n\nexpected:\n\n{expected:#?}\nactual:\n\n{actual:#?}\n\n"
        );

        let actual = execute_to_batches(&ctx, sql).await;
        let expected = vec![
            "+--------------+--------------+-------------+-------------+------------+",
            "| first_value1 | first_value2 | last_value1 | last_value2 | nth_value1 |",
            "+--------------+--------------+-------------+-------------+------------+",
            "| 1            | 15           | 5           | 1           | 5          |",
            "| 1            | 20           | 10          | 1           | 5          |",
            "| 1            | 21           | 15          | 1           | 5          |",
            "| 1            | 26           | 20          | 1           | 5          |",
            "| 1            | 29           | 21          | 1           | 5          |",
            "+--------------+--------------+-------------+-------------+------------+",
        ];
        assert_batches_eq!(expected, &actual);
        Ok(())
    }
}<|MERGE_RESOLUTION|>--- conflicted
+++ resolved
@@ -1299,11 +1299,7 @@
             "ProjectionExec: expr=[c9@1 as c9, SUM(aggregate_test_100.c9) ORDER BY [aggregate_test_100.c9 ASC NULLS LAST] RANGE BETWEEN UNBOUNDED PRECEDING AND CURRENT ROW@3 as sum1, SUM(aggregate_test_100.c9) ORDER BY [aggregate_test_100.c9 ASC NULLS LAST, aggregate_test_100.c8 ASC NULLS LAST] RANGE BETWEEN UNBOUNDED PRECEDING AND CURRENT ROW@2 as sum2]",
             "  BoundedWindowAggExec: wdw=[SUM(aggregate_test_100.c9): Ok(Field { name: \"SUM(aggregate_test_100.c9)\", data_type: UInt64, nullable: true, dict_id: 0, dict_is_ordered: false, metadata: {} }), frame: WindowFrame { units: Range, start_bound: Preceding(UInt32(NULL)), end_bound: CurrentRow }]",
             "    BoundedWindowAggExec: wdw=[SUM(aggregate_test_100.c9): Ok(Field { name: \"SUM(aggregate_test_100.c9)\", data_type: UInt64, nullable: true, dict_id: 0, dict_is_ordered: false, metadata: {} }), frame: WindowFrame { units: Range, start_bound: Preceding(UInt32(NULL)), end_bound: CurrentRow }]",
-<<<<<<< HEAD
-            "      SortExec: [c9@1 ASC NULLS LAST,c8@0 ASC NULLS LAST], global=true",
-=======
-            "      SortExec: expr=[c9@1 ASC NULLS LAST,c8@0 ASC NULLS LAST]",
->>>>>>> 253550c6
+            "      SortExec: expr=[c9@1 ASC NULLS LAST,c8@0 ASC NULLS LAST], global=true",
         ]
     };
 
@@ -1335,11 +1331,7 @@
             "  WindowAggExec: wdw=[SUM(aggregate_test_100.c9): Ok(Field { name: \"SUM(aggregate_test_100.c9)\", data_type: UInt64, nullable: true, dict_id: 0, dict_is_ordered: false, metadata: {} }), frame: WindowFrame { units: Rows, start_bound: Preceding(UInt64(NULL)), end_bound: Following(UInt64(NULL)) }]",
             "    BoundedWindowAggExec: wdw=[MAX(aggregate_test_100.c9): Ok(Field { name: \"MAX(aggregate_test_100.c9)\", data_type: UInt32, nullable: true, dict_id: 0, dict_is_ordered: false, metadata: {} }), frame: WindowFrame { units: Range, start_bound: Preceding(UInt32(NULL)), end_bound: CurrentRow }]",
             "      BoundedWindowAggExec: wdw=[MIN(aggregate_test_100.c9): Ok(Field { name: \"MIN(aggregate_test_100.c9)\", data_type: UInt32, nullable: true, dict_id: 0, dict_is_ordered: false, metadata: {} }), frame: WindowFrame { units: Range, start_bound: Preceding(UInt32(NULL)), end_bound: CurrentRow }]",
-<<<<<<< HEAD
-            "        SortExec: [c2@0 ASC NULLS LAST,c9@1 ASC NULLS LAST], global=true",
-=======
-            "        SortExec: expr=[c2@0 ASC NULLS LAST,c9@1 ASC NULLS LAST]",
->>>>>>> 253550c6
+            "        SortExec: expr=[c2@0 ASC NULLS LAST,c9@1 ASC NULLS LAST], global=true",
         ]
     };
 
@@ -1367,23 +1359,13 @@
     // 3 SortExec are added
     let expected = {
         vec![
-<<<<<<< HEAD
-            "SortExec: [c2@0 ASC NULLS LAST], global=true",
+            "SortExec: expr=[c2@0 ASC NULLS LAST], global=true",
             "  ProjectionExec: expr=[c2@0 as c2, MAX(aggregate_test_100.c9) ORDER BY [aggregate_test_100.c9 ASC NULLS LAST, aggregate_test_100.c2 ASC NULLS LAST] RANGE BETWEEN UNBOUNDED PRECEDING AND CURRENT ROW@3 as MAX(aggregate_test_100.c9), SUM(aggregate_test_100.c9) ROWS BETWEEN UNBOUNDED PRECEDING AND UNBOUNDED FOLLOWING@4 as SUM(aggregate_test_100.c9), MIN(aggregate_test_100.c9) ORDER BY [aggregate_test_100.c2 ASC NULLS LAST, aggregate_test_100.c9 ASC NULLS LAST] RANGE BETWEEN UNBOUNDED PRECEDING AND CURRENT ROW@2 as MIN(aggregate_test_100.c9)]",
             "    WindowAggExec: wdw=[SUM(aggregate_test_100.c9): Ok(Field { name: \"SUM(aggregate_test_100.c9)\", data_type: UInt64, nullable: true, dict_id: 0, dict_is_ordered: false, metadata: {} }), frame: WindowFrame { units: Rows, start_bound: Preceding(UInt64(NULL)), end_bound: Following(UInt64(NULL)) }]",
             "      BoundedWindowAggExec: wdw=[MAX(aggregate_test_100.c9): Ok(Field { name: \"MAX(aggregate_test_100.c9)\", data_type: UInt32, nullable: true, dict_id: 0, dict_is_ordered: false, metadata: {} }), frame: WindowFrame { units: Range, start_bound: Preceding(UInt32(NULL)), end_bound: CurrentRow }]",
-            "        SortExec: [c9@1 ASC NULLS LAST,c2@0 ASC NULLS LAST], global=true",
+            "        SortExec: expr=[c9@1 ASC NULLS LAST,c2@0 ASC NULLS LAST], global=true",
             "          BoundedWindowAggExec: wdw=[MIN(aggregate_test_100.c9): Ok(Field { name: \"MIN(aggregate_test_100.c9)\", data_type: UInt32, nullable: true, dict_id: 0, dict_is_ordered: false, metadata: {} }), frame: WindowFrame { units: Range, start_bound: Preceding(UInt32(NULL)), end_bound: CurrentRow }]",
-            "            SortExec: [c2@0 ASC NULLS LAST,c9@1 ASC NULLS LAST], global=true",
-=======
-            "SortExec: expr=[c2@0 ASC NULLS LAST]",
-            "  ProjectionExec: expr=[c2@0 as c2, MAX(aggregate_test_100.c9) ORDER BY [aggregate_test_100.c9 ASC NULLS LAST, aggregate_test_100.c2 ASC NULLS LAST] RANGE BETWEEN UNBOUNDED PRECEDING AND CURRENT ROW@3 as MAX(aggregate_test_100.c9), SUM(aggregate_test_100.c9) ROWS BETWEEN UNBOUNDED PRECEDING AND UNBOUNDED FOLLOWING@4 as SUM(aggregate_test_100.c9), MIN(aggregate_test_100.c9) ORDER BY [aggregate_test_100.c2 ASC NULLS LAST, aggregate_test_100.c9 ASC NULLS LAST] RANGE BETWEEN UNBOUNDED PRECEDING AND CURRENT ROW@2 as MIN(aggregate_test_100.c9)]",
-            "    WindowAggExec: wdw=[SUM(aggregate_test_100.c9): Ok(Field { name: \"SUM(aggregate_test_100.c9)\", data_type: UInt64, nullable: true, dict_id: 0, dict_is_ordered: false, metadata: {} }), frame: WindowFrame { units: Rows, start_bound: Preceding(UInt64(NULL)), end_bound: Following(UInt64(NULL)) }]",
-            "      BoundedWindowAggExec: wdw=[MAX(aggregate_test_100.c9): Ok(Field { name: \"MAX(aggregate_test_100.c9)\", data_type: UInt32, nullable: true, dict_id: 0, dict_is_ordered: false, metadata: {} }), frame: WindowFrame { units: Range, start_bound: Preceding(UInt32(NULL)), end_bound: CurrentRow }]",
-            "        SortExec: expr=[c9@1 ASC NULLS LAST,c2@0 ASC NULLS LAST]",
-            "          BoundedWindowAggExec: wdw=[MIN(aggregate_test_100.c9): Ok(Field { name: \"MIN(aggregate_test_100.c9)\", data_type: UInt32, nullable: true, dict_id: 0, dict_is_ordered: false, metadata: {} }), frame: WindowFrame { units: Range, start_bound: Preceding(UInt32(NULL)), end_bound: CurrentRow }]",
-            "            SortExec: expr=[c2@0 ASC NULLS LAST,c9@1 ASC NULLS LAST]",
->>>>>>> 253550c6
+            "            SortExec: expr=[c2@0 ASC NULLS LAST,c9@1 ASC NULLS LAST], global=true",
         ]
     };
 
@@ -1419,19 +1401,11 @@
         vec![
             "ProjectionExec: expr=[SUM(aggregate_test_100.c4) PARTITION BY [aggregate_test_100.c1, aggregate_test_100.c2] ORDER BY [aggregate_test_100.c2 ASC NULLS LAST] ROWS BETWEEN 1 PRECEDING AND 1 FOLLOWING@3 as SUM(aggregate_test_100.c4), COUNT(UInt8(1)) PARTITION BY [aggregate_test_100.c1] ORDER BY [aggregate_test_100.c2 ASC NULLS LAST] ROWS BETWEEN 1 PRECEDING AND 1 FOLLOWING@4 as COUNT(UInt8(1))]",
             "  BoundedWindowAggExec: wdw=[COUNT(UInt8(1)): Ok(Field { name: \"COUNT(UInt8(1))\", data_type: Int64, nullable: true, dict_id: 0, dict_is_ordered: false, metadata: {} }), frame: WindowFrame { units: Rows, start_bound: Preceding(UInt64(1)), end_bound: Following(UInt64(1)) }]",
-<<<<<<< HEAD
-            "    SortExec: [c1@0 ASC NULLS LAST,c2@1 ASC NULLS LAST], global=false",
+            "    SortExec: expr=[c1@0 ASC NULLS LAST,c2@1 ASC NULLS LAST], global=false",
             "      CoalesceBatchesExec: target_batch_size=4096",
             "        RepartitionExec: partitioning=Hash([Column { name: \"c1\", index: 0 }], 2), input_partitions=2",
             "          BoundedWindowAggExec: wdw=[SUM(aggregate_test_100.c4): Ok(Field { name: \"SUM(aggregate_test_100.c4)\", data_type: Int64, nullable: true, dict_id: 0, dict_is_ordered: false, metadata: {} }), frame: WindowFrame { units: Rows, start_bound: Preceding(UInt64(1)), end_bound: Following(UInt64(1)) }]",
-            "            SortExec: [c1@0 ASC NULLS LAST,c2@1 ASC NULLS LAST], global=false",
-=======
-            "    SortExec: expr=[c1@0 ASC NULLS LAST,c2@1 ASC NULLS LAST]",
-            "      CoalesceBatchesExec: target_batch_size=4096",
-            "        RepartitionExec: partitioning=Hash([Column { name: \"c1\", index: 0 }], 2), input_partitions=2",
-            "          BoundedWindowAggExec: wdw=[SUM(aggregate_test_100.c4): Ok(Field { name: \"SUM(aggregate_test_100.c4)\", data_type: Int64, nullable: true, dict_id: 0, dict_is_ordered: false, metadata: {} }), frame: WindowFrame { units: Rows, start_bound: Preceding(UInt64(1)), end_bound: Following(UInt64(1)) }]",
-            "            SortExec: expr=[c1@0 ASC NULLS LAST,c2@1 ASC NULLS LAST]",
->>>>>>> 253550c6
+            "            SortExec: expr=[c1@0 ASC NULLS LAST,c2@1 ASC NULLS LAST], global=false",
             "              CoalesceBatchesExec: target_batch_size=4096",
             "                RepartitionExec: partitioning=Hash([Column { name: \"c1\", index: 0 }, Column { name: \"c2\", index: 1 }], 2), input_partitions=2",
             "                  RepartitionExec: partitioning=RoundRobinBatch(2), input_partitions=1",
@@ -1470,11 +1444,7 @@
             "  GlobalLimitExec: skip=0, fetch=5",
             "    BoundedWindowAggExec: wdw=[SUM(aggregate_test_100.c9): Ok(Field { name: \"SUM(aggregate_test_100.c9)\", data_type: UInt64, nullable: true, dict_id: 0, dict_is_ordered: false, metadata: {} }), frame: WindowFrame { units: Rows, start_bound: Preceding(UInt64(5)), end_bound: Following(UInt64(1)) }]",
             "      BoundedWindowAggExec: wdw=[SUM(aggregate_test_100.c9): Ok(Field { name: \"SUM(aggregate_test_100.c9)\", data_type: UInt64, nullable: true, dict_id: 0, dict_is_ordered: false, metadata: {} }), frame: WindowFrame { units: Rows, start_bound: Preceding(UInt64(1)), end_bound: Following(UInt64(5)) }]",
-<<<<<<< HEAD
-            "        SortExec: [c9@0 DESC], global=true",
-=======
-            "        SortExec: expr=[c9@0 DESC]",
->>>>>>> 253550c6
+            "        SortExec: expr=[c9@0 DESC], global=true",
         ]
     };
 
@@ -1529,11 +1499,7 @@
             "  GlobalLimitExec: skip=0, fetch=5",
             "    BoundedWindowAggExec: wdw=[FIRST_VALUE(aggregate_test_100.c9): Ok(Field { name: \"FIRST_VALUE(aggregate_test_100.c9)\", data_type: UInt32, nullable: true, dict_id: 0, dict_is_ordered: false, metadata: {} }), frame: WindowFrame { units: Rows, start_bound: Preceding(UInt64(5)), end_bound: Following(UInt64(1)) }, LAG(aggregate_test_100.c9,Int64(2),Int64(10101)): Ok(Field { name: \"LAG(aggregate_test_100.c9,Int64(2),Int64(10101))\", data_type: UInt32, nullable: true, dict_id: 0, dict_is_ordered: false, metadata: {} }), frame: WindowFrame { units: Range, start_bound: CurrentRow, end_bound: Following(UInt32(NULL)) }, LEAD(aggregate_test_100.c9,Int64(2),Int64(10101)): Ok(Field { name: \"LEAD(aggregate_test_100.c9,Int64(2),Int64(10101))\", data_type: UInt32, nullable: true, dict_id: 0, dict_is_ordered: false, metadata: {} }), frame: WindowFrame { units: Range, start_bound: CurrentRow, end_bound: Following(UInt32(NULL)) }]",
             "      BoundedWindowAggExec: wdw=[FIRST_VALUE(aggregate_test_100.c9): Ok(Field { name: \"FIRST_VALUE(aggregate_test_100.c9)\", data_type: UInt32, nullable: true, dict_id: 0, dict_is_ordered: false, metadata: {} }), frame: WindowFrame { units: Rows, start_bound: Preceding(UInt64(1)), end_bound: Following(UInt64(5)) }, LAG(aggregate_test_100.c9,Int64(2),Int64(10101)): Ok(Field { name: \"LAG(aggregate_test_100.c9,Int64(2),Int64(10101))\", data_type: UInt32, nullable: true, dict_id: 0, dict_is_ordered: false, metadata: {} }), frame: WindowFrame { units: Rows, start_bound: Preceding(UInt64(10)), end_bound: Following(UInt64(1)) }, LEAD(aggregate_test_100.c9,Int64(2),Int64(10101)): Ok(Field { name: \"LEAD(aggregate_test_100.c9,Int64(2),Int64(10101))\", data_type: UInt32, nullable: true, dict_id: 0, dict_is_ordered: false, metadata: {} }), frame: WindowFrame { units: Rows, start_bound: Preceding(UInt64(10)), end_bound: Following(UInt64(1)) }]",
-<<<<<<< HEAD
-            "        SortExec: [c9@0 DESC], global=true",
-=======
-            "        SortExec: expr=[c9@0 DESC]",
->>>>>>> 253550c6
+            "        SortExec: expr=[c9@0 DESC], global=true",
         ]
     };
 
@@ -1583,15 +1549,9 @@
             "ProjectionExec: expr=[c9@0 as c9, ROW_NUMBER() ORDER BY [aggregate_test_100.c9 ASC NULLS LAST] ROWS BETWEEN 1 PRECEDING AND 5 FOLLOWING@2 as rn1, ROW_NUMBER() ORDER BY [aggregate_test_100.c9 DESC NULLS FIRST] ROWS BETWEEN 1 PRECEDING AND 5 FOLLOWING@1 as rn2]",
             "  GlobalLimitExec: skip=0, fetch=5",
             "    BoundedWindowAggExec: wdw=[ROW_NUMBER(): Ok(Field { name: \"ROW_NUMBER()\", data_type: UInt64, nullable: false, dict_id: 0, dict_is_ordered: false, metadata: {} }), frame: WindowFrame { units: Rows, start_bound: Preceding(UInt64(1)), end_bound: Following(UInt64(5)) }]",
-<<<<<<< HEAD
-            "      SortExec: [c9@0 ASC NULLS LAST], global=true",
+            "      SortExec: expr=[c9@0 ASC NULLS LAST], global=true",
             "        BoundedWindowAggExec: wdw=[ROW_NUMBER(): Ok(Field { name: \"ROW_NUMBER()\", data_type: UInt64, nullable: false, dict_id: 0, dict_is_ordered: false, metadata: {} }), frame: WindowFrame { units: Rows, start_bound: Preceding(UInt64(1)), end_bound: Following(UInt64(5)) }]",
-            "          SortExec: [c9@0 DESC], global=true",
-=======
-            "      SortExec: expr=[c9@0 ASC NULLS LAST]",
-            "        BoundedWindowAggExec: wdw=[ROW_NUMBER(): Ok(Field { name: \"ROW_NUMBER()\", data_type: UInt64, nullable: false, dict_id: 0, dict_is_ordered: false, metadata: {} }), frame: WindowFrame { units: Rows, start_bound: Preceding(UInt64(1)), end_bound: Following(UInt64(5)) }]",
-            "          SortExec: expr=[c9@0 DESC]"
->>>>>>> 253550c6
+            "          SortExec: expr=[c9@0 DESC], global=true",
         ]
     };
 
@@ -1641,18 +1601,10 @@
         vec![
             "ProjectionExec: expr=[c9@2 as c9, SUM(aggregate_test_100.c9) ORDER BY [aggregate_test_100.c9 ASC NULLS LAST, aggregate_test_100.c1 ASC NULLS LAST, aggregate_test_100.c2 ASC NULLS LAST] ROWS BETWEEN 1 PRECEDING AND 5 FOLLOWING@5 as sum1, SUM(aggregate_test_100.c9) ORDER BY [aggregate_test_100.c9 DESC NULLS FIRST, aggregate_test_100.c1 DESC NULLS FIRST] ROWS BETWEEN 1 PRECEDING AND 5 FOLLOWING@3 as sum2, ROW_NUMBER() ORDER BY [aggregate_test_100.c9 DESC NULLS FIRST] ROWS BETWEEN 1 PRECEDING AND 5 FOLLOWING@4 as rn2]",
             "  GlobalLimitExec: skip=0, fetch=5",
-<<<<<<< HEAD
             "    BoundedWindowAggExec: wdw=[SUM(aggregate_test_100.c9): Ok(Field { name: \"SUM(aggregate_test_100.c9)\", data_type: UInt64, nullable: true, dict_id: 0, dict_is_ordered: false, metadata: {} }), frame: WindowFrame { units: Rows, start_bound: Preceding(UInt64(5)), end_bound: Following(UInt64(1)) }]",
             "      BoundedWindowAggExec: wdw=[ROW_NUMBER(): Ok(Field { name: \"ROW_NUMBER()\", data_type: UInt64, nullable: false, dict_id: 0, dict_is_ordered: false, metadata: {} }), frame: WindowFrame { units: Rows, start_bound: Preceding(UInt64(1)), end_bound: Following(UInt64(5)) }]",
             "        BoundedWindowAggExec: wdw=[SUM(aggregate_test_100.c9): Ok(Field { name: \"SUM(aggregate_test_100.c9)\", data_type: UInt64, nullable: true, dict_id: 0, dict_is_ordered: false, metadata: {} }), frame: WindowFrame { units: Rows, start_bound: Preceding(UInt64(1)), end_bound: Following(UInt64(5)) }]",
-            "          SortExec: [c9@2 DESC,c1@0 DESC,c2@1 DESC], global=true",
-=======
-            "    BoundedWindowAggExec: wdw=[SUM(aggregate_test_100.c9): Ok(Field { name: \"SUM(aggregate_test_100.c9)\", data_type: UInt64, nullable: true, dict_id: 0, dict_is_ordered: false, metadata: {} }), frame: WindowFrame { units: Rows, start_bound: Preceding(UInt64(1)), end_bound: Following(UInt64(5)) }]",
-            "      SortExec: expr=[c9@2 ASC NULLS LAST,c1@0 ASC NULLS LAST,c2@1 ASC NULLS LAST]",
-            "        BoundedWindowAggExec: wdw=[ROW_NUMBER(): Ok(Field { name: \"ROW_NUMBER()\", data_type: UInt64, nullable: false, dict_id: 0, dict_is_ordered: false, metadata: {} }), frame: WindowFrame { units: Rows, start_bound: Preceding(UInt64(1)), end_bound: Following(UInt64(5)) }]",
-            "          BoundedWindowAggExec: wdw=[SUM(aggregate_test_100.c9): Ok(Field { name: \"SUM(aggregate_test_100.c9)\", data_type: UInt64, nullable: true, dict_id: 0, dict_is_ordered: false, metadata: {} }), frame: WindowFrame { units: Rows, start_bound: Preceding(UInt64(1)), end_bound: Following(UInt64(5)) }]",
-            "            SortExec: expr=[c9@2 DESC,c1@0 DESC]",
->>>>>>> 253550c6
+            "          SortExec: expr=[c9@2 DESC,c1@0 DESC,c2@1 DESC], global=true",
         ]
     };
 
@@ -1737,29 +1689,17 @@
             "  GlobalLimitExec: skip=0, fetch=5",
             "    WindowAggExec: wdw=[SUM(null_cases.c1): Ok(Field { name: \"SUM(null_cases.c1)\", data_type: Int64, nullable: true, dict_id: 0, dict_is_ordered: false, metadata: {} }), frame: WindowFrame { units: Range, start_bound: Preceding(Int64(10)), end_bound: Following(Int64(11)) }, SUM(null_cases.c1): Ok(Field { name: \"SUM(null_cases.c1)\", data_type: Int64, nullable: true, dict_id: 0, dict_is_ordered: false, metadata: {} }), frame: WindowFrame { units: Range, start_bound: Preceding(Int64(NULL)), end_bound: CurrentRow }, SUM(null_cases.c1): Ok(Field { name: \"SUM(null_cases.c1)\", data_type: Int64, nullable: true, dict_id: 0, dict_is_ordered: false, metadata: {} }), frame: WindowFrame { units: Range, start_bound: Preceding(Int64(NULL)), end_bound: Following(Int64(11)) }, SUM(null_cases.c1): Ok(Field { name: \"SUM(null_cases.c1)\", data_type: Int64, nullable: true, dict_id: 0, dict_is_ordered: false, metadata: {} }), frame: WindowFrame { units: Range, start_bound: CurrentRow, end_bound: Following(Int64(NULL)) }]",
             "      BoundedWindowAggExec: wdw=[SUM(null_cases.c1): Ok(Field { name: \"SUM(null_cases.c1)\", data_type: Int64, nullable: true, dict_id: 0, dict_is_ordered: false, metadata: {} }), frame: WindowFrame { units: Range, start_bound: Preceding(Int64(NULL)), end_bound: CurrentRow }]",
-<<<<<<< HEAD
-            "        SortExec: [c3@2 ASC NULLS LAST,c2@1 ASC NULLS LAST], global=true",
+            "        SortExec: expr=[c3@2 ASC NULLS LAST,c2@1 ASC NULLS LAST], global=true",
             "          BoundedWindowAggExec: wdw=[SUM(null_cases.c1): Ok(Field { name: \"SUM(null_cases.c1)\", data_type: Int64, nullable: true, dict_id: 0, dict_is_ordered: false, metadata: {} }), frame: WindowFrame { units: Range, start_bound: Preceding(Int64(NULL)), end_bound: CurrentRow }]",
-            "            SortExec: [c3@2 ASC NULLS LAST,c1@0 ASC], global=true",
+            "            SortExec: expr=[c3@2 ASC NULLS LAST,c1@0 ASC], global=true",
             "              BoundedWindowAggExec: wdw=[SUM(null_cases.c1): Ok(Field { name: \"SUM(null_cases.c1)\", data_type: Int64, nullable: true, dict_id: 0, dict_is_ordered: false, metadata: {} }), frame: WindowFrame { units: Range, start_bound: Preceding(Int64(NULL)), end_bound: CurrentRow }]",
-            "                SortExec: [c3@2 ASC NULLS LAST,c1@0 DESC], global=true",
+            "                SortExec: expr=[c3@2 ASC NULLS LAST,c1@0 DESC], global=true",
             "                  WindowAggExec: wdw=[SUM(null_cases.c1): Ok(Field { name: \"SUM(null_cases.c1)\", data_type: Int64, nullable: true, dict_id: 0, dict_is_ordered: false, metadata: {} }), frame: WindowFrame { units: Range, start_bound: Preceding(Int64(11)), end_bound: Following(Int64(10)) }, SUM(null_cases.c1): Ok(Field { name: \"SUM(null_cases.c1)\", data_type: Int64, nullable: true, dict_id: 0, dict_is_ordered: false, metadata: {} }), frame: WindowFrame { units: Range, start_bound: CurrentRow, end_bound: Following(Int64(NULL)) }, SUM(null_cases.c1): Ok(Field { name: \"SUM(null_cases.c1)\", data_type: Int64, nullable: true, dict_id: 0, dict_is_ordered: false, metadata: {} }), frame: WindowFrame { units: Range, start_bound: Preceding(Int64(11)), end_bound: Following(Int64(NULL)) }, SUM(null_cases.c1): Ok(Field { name: \"SUM(null_cases.c1)\", data_type: Int64, nullable: true, dict_id: 0, dict_is_ordered: false, metadata: {} }), frame: WindowFrame { units: Range, start_bound: Preceding(Int64(NULL)), end_bound: CurrentRow }]",
             "                    WindowAggExec: wdw=[SUM(null_cases.c1): Ok(Field { name: \"SUM(null_cases.c1)\", data_type: Int64, nullable: true, dict_id: 0, dict_is_ordered: false, metadata: {} }), frame: WindowFrame { units: Range, start_bound: Preceding(Int64(10)), end_bound: Following(Int64(11)) }, SUM(null_cases.c1): Ok(Field { name: \"SUM(null_cases.c1)\", data_type: Int64, nullable: true, dict_id: 0, dict_is_ordered: false, metadata: {} }), frame: WindowFrame { units: Range, start_bound: Preceding(Int64(NULL)), end_bound: CurrentRow }, SUM(null_cases.c1): Ok(Field { name: \"SUM(null_cases.c1)\", data_type: Int64, nullable: true, dict_id: 0, dict_is_ordered: false, metadata: {} }), frame: WindowFrame { units: Range, start_bound: Preceding(Int64(NULL)), end_bound: Following(Int64(11)) }, SUM(null_cases.c1): Ok(Field { name: \"SUM(null_cases.c1)\", data_type: Int64, nullable: true, dict_id: 0, dict_is_ordered: false, metadata: {} }), frame: WindowFrame { units: Range, start_bound: CurrentRow, end_bound: Following(Int64(NULL)) }]",
-            "                      SortExec: [c3@2 DESC NULLS LAST], global=true",
+            "                      SortExec: expr=[c3@2 DESC NULLS LAST], global=true",
             "                        WindowAggExec: wdw=[SUM(null_cases.c1): Ok(Field { name: \"SUM(null_cases.c1)\", data_type: Int64, nullable: true, dict_id: 0, dict_is_ordered: false, metadata: {} }), frame: WindowFrame { units: Range, start_bound: Preceding(Int64(10)), end_bound: Following(Int64(11)) }, SUM(null_cases.c1): Ok(Field { name: \"SUM(null_cases.c1)\", data_type: Int64, nullable: true, dict_id: 0, dict_is_ordered: false, metadata: {} }), frame: WindowFrame { units: Range, start_bound: Preceding(Int64(NULL)), end_bound: CurrentRow }, SUM(null_cases.c1): Ok(Field { name: \"SUM(null_cases.c1)\", data_type: Int64, nullable: true, dict_id: 0, dict_is_ordered: false, metadata: {} }), frame: WindowFrame { units: Range, start_bound: Preceding(Int64(NULL)), end_bound: Following(Int64(11)) }, SUM(null_cases.c1): Ok(Field { name: \"SUM(null_cases.c1)\", data_type: Int64, nullable: true, dict_id: 0, dict_is_ordered: false, metadata: {} }), frame: WindowFrame { units: Range, start_bound: CurrentRow, end_bound: Following(Int64(NULL)) }]",
             "                          BoundedWindowAggExec: wdw=[SUM(null_cases.c1): Ok(Field { name: \"SUM(null_cases.c1)\", data_type: Int64, nullable: true, dict_id: 0, dict_is_ordered: false, metadata: {} }), frame: WindowFrame { units: Range, start_bound: Preceding(Int64(NULL)), end_bound: CurrentRow }]",
-            "                            SortExec: [c3@2 DESC,c1@0 ASC NULLS LAST], global=true",
-=======
-            "        SortExec: expr=[c3@2 ASC NULLS LAST,c2@1 ASC NULLS LAST]",
-            "          BoundedWindowAggExec: wdw=[SUM(null_cases.c1): Ok(Field { name: \"SUM(null_cases.c1)\", data_type: Int64, nullable: true, dict_id: 0, dict_is_ordered: false, metadata: {} }), frame: WindowFrame { units: Range, start_bound: Preceding(Int64(NULL)), end_bound: CurrentRow }]",
-            "            SortExec: expr=[c3@2 ASC NULLS LAST,c1@0 ASC]",
-            "              WindowAggExec: wdw=[SUM(null_cases.c1): Ok(Field { name: \"SUM(null_cases.c1)\", data_type: Int64, nullable: true, dict_id: 0, dict_is_ordered: false, metadata: {} }), frame: WindowFrame { units: Range, start_bound: CurrentRow, end_bound: Following(Int64(NULL)) }]",
-            "                WindowAggExec: wdw=[SUM(null_cases.c1): Ok(Field { name: \"SUM(null_cases.c1)\", data_type: Int64, nullable: true, dict_id: 0, dict_is_ordered: false, metadata: {} }), frame: WindowFrame { units: Range, start_bound: Preceding(Int64(11)), end_bound: Following(Int64(10)) }, SUM(null_cases.c1): Ok(Field { name: \"SUM(null_cases.c1)\", data_type: Int64, nullable: true, dict_id: 0, dict_is_ordered: false, metadata: {} }), frame: WindowFrame { units: Range, start_bound: CurrentRow, end_bound: Following(Int64(NULL)) }, SUM(null_cases.c1): Ok(Field { name: \"SUM(null_cases.c1)\", data_type: Int64, nullable: true, dict_id: 0, dict_is_ordered: false, metadata: {} }), frame: WindowFrame { units: Range, start_bound: Preceding(Int64(11)), end_bound: Following(Int64(NULL)) }, SUM(null_cases.c1): Ok(Field { name: \"SUM(null_cases.c1)\", data_type: Int64, nullable: true, dict_id: 0, dict_is_ordered: false, metadata: {} }), frame: WindowFrame { units: Range, start_bound: Preceding(Int64(NULL)), end_bound: CurrentRow }]",
-            "                  WindowAggExec: wdw=[SUM(null_cases.c1): Ok(Field { name: \"SUM(null_cases.c1)\", data_type: Int64, nullable: true, dict_id: 0, dict_is_ordered: false, metadata: {} }), frame: WindowFrame { units: Range, start_bound: Preceding(Int64(10)), end_bound: Following(Int64(11)) }, SUM(null_cases.c1): Ok(Field { name: \"SUM(null_cases.c1)\", data_type: Int64, nullable: true, dict_id: 0, dict_is_ordered: false, metadata: {} }), frame: WindowFrame { units: Range, start_bound: Preceding(Int64(NULL)), end_bound: CurrentRow }, SUM(null_cases.c1): Ok(Field { name: \"SUM(null_cases.c1)\", data_type: Int64, nullable: true, dict_id: 0, dict_is_ordered: false, metadata: {} }), frame: WindowFrame { units: Range, start_bound: Preceding(Int64(NULL)), end_bound: Following(Int64(11)) }, SUM(null_cases.c1): Ok(Field { name: \"SUM(null_cases.c1)\", data_type: Int64, nullable: true, dict_id: 0, dict_is_ordered: false, metadata: {} }), frame: WindowFrame { units: Range, start_bound: CurrentRow, end_bound: Following(Int64(NULL)) }]",
-            "                    WindowAggExec: wdw=[SUM(null_cases.c1): Ok(Field { name: \"SUM(null_cases.c1)\", data_type: Int64, nullable: true, dict_id: 0, dict_is_ordered: false, metadata: {} }), frame: WindowFrame { units: Range, start_bound: Preceding(Int64(10)), end_bound: Following(Int64(11)) }, SUM(null_cases.c1): Ok(Field { name: \"SUM(null_cases.c1)\", data_type: Int64, nullable: true, dict_id: 0, dict_is_ordered: false, metadata: {} }), frame: WindowFrame { units: Range, start_bound: Preceding(Int64(NULL)), end_bound: CurrentRow }, SUM(null_cases.c1): Ok(Field { name: \"SUM(null_cases.c1)\", data_type: Int64, nullable: true, dict_id: 0, dict_is_ordered: false, metadata: {} }), frame: WindowFrame { units: Range, start_bound: Preceding(Int64(NULL)), end_bound: Following(Int64(11)) }, SUM(null_cases.c1): Ok(Field { name: \"SUM(null_cases.c1)\", data_type: Int64, nullable: true, dict_id: 0, dict_is_ordered: false, metadata: {} }), frame: WindowFrame { units: Range, start_bound: CurrentRow, end_bound: Following(Int64(NULL)) }]",
-            "                      BoundedWindowAggExec: wdw=[SUM(null_cases.c1): Ok(Field { name: \"SUM(null_cases.c1)\", data_type: Int64, nullable: true, dict_id: 0, dict_is_ordered: false, metadata: {} }), frame: WindowFrame { units: Range, start_bound: Preceding(Int64(NULL)), end_bound: CurrentRow }]",
-            "                        SortExec: expr=[c3@2 DESC,c1@0 ASC NULLS LAST]",
->>>>>>> 253550c6
+            "                            SortExec: expr=[c3@2 DESC,c1@0 ASC NULLS LAST], global=true",
         ]
     };
 
@@ -1799,11 +1739,7 @@
             "  GlobalLimitExec: skip=0, fetch=5",
             "    BoundedWindowAggExec: wdw=[SUM(aggregate_test_100.c9): Ok(Field { name: \"SUM(aggregate_test_100.c9)\", data_type: UInt64, nullable: true, dict_id: 0, dict_is_ordered: false, metadata: {} }), frame: WindowFrame { units: Rows, start_bound: Preceding(UInt64(1)), end_bound: Following(UInt64(5)) }]",
             "      BoundedWindowAggExec: wdw=[SUM(aggregate_test_100.c9): Ok(Field { name: \"SUM(aggregate_test_100.c9)\", data_type: UInt64, nullable: true, dict_id: 0, dict_is_ordered: false, metadata: {} }), frame: WindowFrame { units: Rows, start_bound: Preceding(UInt64(1)), end_bound: Following(UInt64(5)) }]",
-<<<<<<< HEAD
-            "        SortExec: [c1@0 ASC NULLS LAST,c9@1 DESC], global=true",
-=======
-            "        SortExec: expr=[c1@0 ASC NULLS LAST,c9@1 DESC]",
->>>>>>> 253550c6
+            "        SortExec: expr=[c1@0 ASC NULLS LAST,c9@1 DESC], global=true",
         ]
     };
 
@@ -1857,11 +1793,7 @@
             "  GlobalLimitExec: skip=0, fetch=5",
             "    BoundedWindowAggExec: wdw=[SUM(aggregate_test_100.c9): Ok(Field { name: \"SUM(aggregate_test_100.c9)\", data_type: UInt64, nullable: true, dict_id: 0, dict_is_ordered: false, metadata: {} }), frame: WindowFrame { units: Rows, start_bound: Preceding(UInt64(5)), end_bound: Following(UInt64(1)) }]",
             "      BoundedWindowAggExec: wdw=[SUM(aggregate_test_100.c9): Ok(Field { name: \"SUM(aggregate_test_100.c9)\", data_type: UInt64, nullable: true, dict_id: 0, dict_is_ordered: false, metadata: {} }), frame: WindowFrame { units: Rows, start_bound: Preceding(UInt64(1)), end_bound: Following(UInt64(5)) }]",
-<<<<<<< HEAD
-            "        SortExec: [c1@0 ASC NULLS LAST,c9@1 DESC], global=true",
-=======
-            "        SortExec: expr=[c1@0 ASC NULLS LAST,c9@1 DESC]",
->>>>>>> 253550c6
+            "        SortExec: expr=[c1@0 ASC NULLS LAST,c9@1 DESC], global=true",
         ]
     };
 
@@ -1914,11 +1846,7 @@
             "  GlobalLimitExec: skip=0, fetch=5",
             "    WindowAggExec: wdw=[SUM(aggregate_test_100.c9) ORDER BY [aggregate_test_100.c3 + aggregate_test_100.c4 ASC NULLS LAST, aggregate_test_100.c9 ASC NULLS LAST] RANGE BETWEEN UNBOUNDED PRECEDING AND CURRENT ROW: Ok(Field { name: \"SUM(aggregate_test_100.c9) ORDER BY [aggregate_test_100.c3 + aggregate_test_100.c4 ASC NULLS LAST, aggregate_test_100.c9 ASC NULLS LAST] RANGE BETWEEN UNBOUNDED PRECEDING AND CURRENT ROW\", data_type: UInt64, nullable: true, dict_id: 0, dict_is_ordered: false, metadata: {} }), frame: WindowFrame { units: Range, start_bound: CurrentRow, end_bound: Following(Int16(NULL)) }]",
             "      BoundedWindowAggExec: wdw=[SUM(aggregate_test_100.c9) ORDER BY [aggregate_test_100.c3 + aggregate_test_100.c4 DESC NULLS FIRST, aggregate_test_100.c9 DESC NULLS FIRST, aggregate_test_100.c2 ASC NULLS LAST] RANGE BETWEEN UNBOUNDED PRECEDING AND CURRENT ROW: Ok(Field { name: \"SUM(aggregate_test_100.c9) ORDER BY [aggregate_test_100.c3 + aggregate_test_100.c4 DESC NULLS FIRST, aggregate_test_100.c9 DESC NULLS FIRST, aggregate_test_100.c2 ASC NULLS LAST] RANGE BETWEEN UNBOUNDED PRECEDING AND CURRENT ROW\", data_type: UInt64, nullable: true, dict_id: 0, dict_is_ordered: false, metadata: {} }), frame: WindowFrame { units: Range, start_bound: Preceding(Int16(NULL)), end_bound: CurrentRow }]",
-<<<<<<< HEAD
-            "        SortExec: [CAST(c3@1 AS Int16) + c4@2 DESC,c9@3 DESC,c2@0 ASC NULLS LAST], global=true",
-=======
-            "        SortExec: expr=[CAST(c3@1 AS Int16) + c4@2 DESC,c9@3 DESC,c2@0 ASC NULLS LAST]",
->>>>>>> 253550c6
+            "        SortExec: expr=[CAST(c3@1 AS Int16) + c4@2 DESC,c9@3 DESC,c2@0 ASC NULLS LAST], global=true",
         ]
     };
 
@@ -2029,11 +1957,7 @@
             "  GlobalLimitExec: skip=0, fetch=5",
             "    BoundedWindowAggExec: wdw=[SUM(aggregate_test_100.c9): Ok(Field { name: \"SUM(aggregate_test_100.c9)\", data_type: UInt64, nullable: true, dict_id: 0, dict_is_ordered: false, metadata: {} }), frame: WindowFrame { units: Range, start_bound: Preceding(UInt32(NULL)), end_bound: CurrentRow }]",
             "      BoundedWindowAggExec: wdw=[SUM(aggregate_test_100.c9): Ok(Field { name: \"SUM(aggregate_test_100.c9)\", data_type: UInt64, nullable: true, dict_id: 0, dict_is_ordered: false, metadata: {} }), frame: WindowFrame { units: Range, start_bound: Preceding(Int8(NULL)), end_bound: CurrentRow }]",
-<<<<<<< HEAD
-            "        SortExec: [c3@1 DESC,c9@2 DESC,c2@0 ASC NULLS LAST], global=true",
-=======
-            "        SortExec: expr=[c3@1 DESC,c9@2 DESC,c2@0 ASC NULLS LAST]",
->>>>>>> 253550c6
+            "        SortExec: expr=[c3@1 DESC,c9@2 DESC,c2@0 ASC NULLS LAST], global=true",
         ]
     };
 
@@ -2082,11 +2006,7 @@
             "SortPreservingMergeExec: [c1@0 ASC NULLS LAST]",
             "  ProjectionExec: expr=[c1@0 as c1, ROW_NUMBER() PARTITION BY [aggregate_test_100.c1] ROWS BETWEEN UNBOUNDED PRECEDING AND UNBOUNDED FOLLOWING@1 as rn1]",
             "    BoundedWindowAggExec: wdw=[ROW_NUMBER(): Ok(Field { name: \"ROW_NUMBER()\", data_type: UInt64, nullable: false, dict_id: 0, dict_is_ordered: false, metadata: {} }), frame: WindowFrame { units: Rows, start_bound: Preceding(UInt64(NULL)), end_bound: Following(UInt64(NULL)) }]",
-<<<<<<< HEAD
-            "      SortExec: [c1@0 ASC NULLS LAST], global=false",
-=======
-            "      SortExec: expr=[c1@0 ASC NULLS LAST]",
->>>>>>> 253550c6
+            "      SortExec: expr=[c1@0 ASC NULLS LAST], global=false",
             "        CoalesceBatchesExec: target_batch_size=8192",
             "          RepartitionExec: partitioning=Hash([Column { name: \"c1\", index: 0 }], 2), input_partitions=2",
             "            RepartitionExec: partitioning=RoundRobinBatch(2), input_partitions=1",
@@ -2121,19 +2041,11 @@
     // Only 1 SortExec was added
     let expected = {
         vec![
-<<<<<<< HEAD
-            "SortExec: [c1@0 ASC NULLS LAST], global=true",
+            "SortExec: expr=[c1@0 ASC NULLS LAST], global=true",
             "  CoalescePartitionsExec",
             "    ProjectionExec: expr=[c1@0 as c1, ROW_NUMBER() PARTITION BY [aggregate_test_100.c1] ROWS BETWEEN UNBOUNDED PRECEDING AND UNBOUNDED FOLLOWING@1 as rn1]",
             "      BoundedWindowAggExec: wdw=[ROW_NUMBER(): Ok(Field { name: \"ROW_NUMBER()\", data_type: UInt64, nullable: false, dict_id: 0, dict_is_ordered: false, metadata: {} }), frame: WindowFrame { units: Rows, start_bound: Preceding(UInt64(NULL)), end_bound: Following(UInt64(NULL)) }]",
-            "        SortExec: [c1@0 ASC NULLS LAST], global=false",
-=======
-            "SortExec: expr=[c1@0 ASC NULLS LAST]",
-            "  CoalescePartitionsExec",
-            "    ProjectionExec: expr=[c1@0 as c1, ROW_NUMBER() PARTITION BY [aggregate_test_100.c1] ROWS BETWEEN UNBOUNDED PRECEDING AND UNBOUNDED FOLLOWING@1 as rn1]",
-            "      BoundedWindowAggExec: wdw=[ROW_NUMBER(): Ok(Field { name: \"ROW_NUMBER()\", data_type: UInt64, nullable: false, dict_id: 0, dict_is_ordered: false, metadata: {} }), frame: WindowFrame { units: Rows, start_bound: Preceding(UInt64(NULL)), end_bound: Following(UInt64(NULL)) }]",
-            "        SortExec: expr=[c1@0 ASC NULLS LAST]",
->>>>>>> 253550c6
+            "        SortExec: expr=[c1@0 ASC NULLS LAST], global=false",
             "          CoalesceBatchesExec: target_batch_size=8192",
             "            RepartitionExec: partitioning=Hash([Column { name: \"c1\", index: 0 }], 2), input_partitions=2",
             "              RepartitionExec: partitioning=RoundRobinBatch(2), input_partitions=1",
@@ -2171,30 +2083,17 @@
     // Only 1 SortExec was added
     let expected = {
         vec![
-<<<<<<< HEAD
             "SortPreservingMergeExec: [c1@0 ASC NULLS LAST]",
-            "  SortExec: [c1@0 ASC NULLS LAST], global=false",
+            "  SortExec: expr=[c1@0 ASC NULLS LAST], global=false",
             "    ProjectionExec: expr=[c1@0 as c1, SUM(aggregate_test_100.c9) PARTITION BY [aggregate_test_100.c1] ORDER BY [aggregate_test_100.c9 ASC NULLS LAST] ROWS BETWEEN 1 PRECEDING AND 3 FOLLOWING@2 as sum1, SUM(aggregate_test_100.c9) ORDER BY [aggregate_test_100.c9 ASC NULLS LAST] ROWS BETWEEN 1 PRECEDING AND 5 FOLLOWING@3 as sum2]",
             "      BoundedWindowAggExec: wdw=[SUM(aggregate_test_100.c9): Ok(Field { name: \"SUM(aggregate_test_100.c9)\", data_type: UInt64, nullable: true, dict_id: 0, dict_is_ordered: false, metadata: {} }), frame: WindowFrame { units: Rows, start_bound: Preceding(UInt64(1)), end_bound: Following(UInt64(5)) }]",
             "        SortPreservingMergeExec: [c9@1 ASC NULLS LAST]",
-            "          SortExec: [c9@1 ASC NULLS LAST], global=false",
+            "          SortExec: expr=[c9@1 ASC NULLS LAST], global=false",
             "            BoundedWindowAggExec: wdw=[SUM(aggregate_test_100.c9): Ok(Field { name: \"SUM(aggregate_test_100.c9)\", data_type: UInt64, nullable: true, dict_id: 0, dict_is_ordered: false, metadata: {} }), frame: WindowFrame { units: Rows, start_bound: Preceding(UInt64(1)), end_bound: Following(UInt64(3)) }]",
-            "              SortExec: [c1@0 ASC NULLS LAST,c9@1 ASC NULLS LAST], global=false",
+            "              SortExec: expr=[c1@0 ASC NULLS LAST,c9@1 ASC NULLS LAST], global=false",
             "                CoalesceBatchesExec: target_batch_size=8192",
             "                  RepartitionExec: partitioning=Hash([Column { name: \"c1\", index: 0 }], 2), input_partitions=2",
             "                    RepartitionExec: partitioning=RoundRobinBatch(2), input_partitions=1",
-=======
-            "SortExec: expr=[c1@0 ASC NULLS LAST]",
-            "  ProjectionExec: expr=[c1@0 as c1, SUM(aggregate_test_100.c9) PARTITION BY [aggregate_test_100.c1] ORDER BY [aggregate_test_100.c9 ASC NULLS LAST] ROWS BETWEEN 1 PRECEDING AND 3 FOLLOWING@2 as sum1, SUM(aggregate_test_100.c9) ORDER BY [aggregate_test_100.c9 ASC NULLS LAST] ROWS BETWEEN 1 PRECEDING AND 5 FOLLOWING@3 as sum2]",
-            "    BoundedWindowAggExec: wdw=[SUM(aggregate_test_100.c9): Ok(Field { name: \"SUM(aggregate_test_100.c9)\", data_type: UInt64, nullable: true, dict_id: 0, dict_is_ordered: false, metadata: {} }), frame: WindowFrame { units: Rows, start_bound: Preceding(UInt64(1)), end_bound: Following(UInt64(5)) }]",
-            "      SortPreservingMergeExec: [c9@1 ASC NULLS LAST]",
-            "        SortExec: expr=[c9@1 ASC NULLS LAST]",
-            "          BoundedWindowAggExec: wdw=[SUM(aggregate_test_100.c9): Ok(Field { name: \"SUM(aggregate_test_100.c9)\", data_type: UInt64, nullable: true, dict_id: 0, dict_is_ordered: false, metadata: {} }), frame: WindowFrame { units: Rows, start_bound: Preceding(UInt64(1)), end_bound: Following(UInt64(3)) }]",
-            "            SortExec: expr=[c1@0 ASC NULLS LAST,c9@1 ASC NULLS LAST]",
-            "              CoalesceBatchesExec: target_batch_size=8192",
-            "                RepartitionExec: partitioning=Hash([Column { name: \"c1\", index: 0 }], 2), input_partitions=2",
-            "                  RepartitionExec: partitioning=RoundRobinBatch(2), input_partitions=1",
->>>>>>> 253550c6
         ]
     };
 
@@ -2229,11 +2128,7 @@
             "  AggregateExec: mode=Final, gby=[], aggr=[ARRAYAGG(aggregate_test_100.c13)]",
             "    AggregateExec: mode=Partial, gby=[], aggr=[ARRAYAGG(aggregate_test_100.c13)]",
             "      GlobalLimitExec: skip=0, fetch=1",
-<<<<<<< HEAD
-            "        SortExec: [c13@0 ASC NULLS LAST], global=true",
-=======
-            "        SortExec: fetch=1, expr=[c13@0 ASC NULLS LAST]",
->>>>>>> 253550c6
+            "        SortExec: fetch=1, expr=[c13@0 ASC NULLS LAST], global=true",
             "          ProjectionExec: expr=[c13@0 as c13]",
         ]
     };
@@ -2427,11 +2322,7 @@
             vec![
                 "ProjectionExec: expr=[sum1@0 as sum1, sum2@1 as sum2, sum3@2 as sum3, min1@3 as min1, min2@4 as min2, min3@5 as min3, max1@6 as max1, max2@7 as max2, max3@8 as max3, cnt1@9 as cnt1, cnt2@10 as cnt2, sumr1@11 as sumr1, sumr2@12 as sumr2, sumr3@13 as sumr3, minr1@14 as minr1, minr2@15 as minr2, minr3@16 as minr3, maxr1@17 as maxr1, maxr2@18 as maxr2, maxr3@19 as maxr3, cntr1@20 as cntr1, cntr2@21 as cntr2, sum4@22 as sum4, cnt3@23 as cnt3]",
                 "  GlobalLimitExec: skip=0, fetch=5",
-<<<<<<< HEAD
-                "    SortExec: [inc_col@24 DESC], global=true",
-=======
-                "    SortExec: fetch=5, expr=[inc_col@24 DESC]",
->>>>>>> 253550c6
+                "    SortExec: fetch=5, expr=[inc_col@24 DESC], global=true",
                 "      ProjectionExec: expr=[SUM(annotated_data.inc_col) ORDER BY [annotated_data.ts ASC NULLS LAST] RANGE BETWEEN 10 PRECEDING AND 1 FOLLOWING@14 as sum1, SUM(annotated_data.desc_col) ORDER BY [annotated_data.ts ASC NULLS LAST] RANGE BETWEEN 5 PRECEDING AND 1 FOLLOWING@15 as sum2, SUM(annotated_data.inc_col) ORDER BY [annotated_data.ts ASC NULLS LAST] ROWS BETWEEN 1 PRECEDING AND 10 FOLLOWING@16 as sum3, MIN(annotated_data.inc_col) ORDER BY [annotated_data.ts ASC NULLS LAST] RANGE BETWEEN 10 PRECEDING AND 1 FOLLOWING@17 as min1, MIN(annotated_data.desc_col) ORDER BY [annotated_data.ts ASC NULLS LAST] RANGE BETWEEN 5 PRECEDING AND 1 FOLLOWING@18 as min2, MIN(annotated_data.inc_col) ORDER BY [annotated_data.ts ASC NULLS LAST] ROWS BETWEEN 1 PRECEDING AND 10 FOLLOWING@19 as min3, MAX(annotated_data.inc_col) ORDER BY [annotated_data.ts ASC NULLS LAST] RANGE BETWEEN 10 PRECEDING AND 1 FOLLOWING@20 as max1, MAX(annotated_data.desc_col) ORDER BY [annotated_data.ts ASC NULLS LAST] RANGE BETWEEN 5 PRECEDING AND 1 FOLLOWING@21 as max2, MAX(annotated_data.inc_col) ORDER BY [annotated_data.ts ASC NULLS LAST] ROWS BETWEEN 1 PRECEDING AND 10 FOLLOWING@22 as max3, COUNT(UInt8(1)) ORDER BY [annotated_data.ts ASC NULLS LAST] RANGE BETWEEN 4 PRECEDING AND 8 FOLLOWING@23 as cnt1, COUNT(UInt8(1)) ORDER BY [annotated_data.ts ASC NULLS LAST] ROWS BETWEEN 8 PRECEDING AND 1 FOLLOWING@24 as cnt2, SUM(annotated_data.inc_col) ORDER BY [annotated_data.ts DESC NULLS FIRST] RANGE BETWEEN 1 PRECEDING AND 4 FOLLOWING@3 as sumr1, SUM(annotated_data.desc_col) ORDER BY [annotated_data.ts DESC NULLS FIRST] RANGE BETWEEN 1 PRECEDING AND 8 FOLLOWING@4 as sumr2, SUM(annotated_data.desc_col) ORDER BY [annotated_data.ts DESC NULLS FIRST] ROWS BETWEEN 1 PRECEDING AND 5 FOLLOWING@5 as sumr3, MIN(annotated_data.inc_col) ORDER BY [annotated_data.ts DESC NULLS FIRST] RANGE BETWEEN 10 PRECEDING AND 1 FOLLOWING@6 as minr1, MIN(annotated_data.desc_col) ORDER BY [annotated_data.ts DESC NULLS FIRST] RANGE BETWEEN 5 PRECEDING AND 1 FOLLOWING@7 as minr2, MIN(annotated_data.inc_col) ORDER BY [annotated_data.ts DESC NULLS FIRST] ROWS BETWEEN 1 PRECEDING AND 10 FOLLOWING@8 as minr3, MAX(annotated_data.inc_col) ORDER BY [annotated_data.ts DESC NULLS FIRST] RANGE BETWEEN 10 PRECEDING AND 1 FOLLOWING@9 as maxr1, MAX(annotated_data.desc_col) ORDER BY [annotated_data.ts DESC NULLS FIRST] RANGE BETWEEN 5 PRECEDING AND 1 FOLLOWING@10 as maxr2, MAX(annotated_data.inc_col) ORDER BY [annotated_data.ts DESC NULLS FIRST] ROWS BETWEEN 1 PRECEDING AND 10 FOLLOWING@11 as maxr3, COUNT(UInt8(1)) ORDER BY [annotated_data.ts DESC NULLS FIRST] RANGE BETWEEN 6 PRECEDING AND 2 FOLLOWING@12 as cntr1, COUNT(UInt8(1)) ORDER BY [annotated_data.ts DESC NULLS FIRST] ROWS BETWEEN 8 PRECEDING AND 1 FOLLOWING@13 as cntr2, SUM(annotated_data.desc_col) ROWS BETWEEN 8 PRECEDING AND 1 FOLLOWING@25 as sum4, COUNT(UInt8(1)) ROWS BETWEEN 8 PRECEDING AND 1 FOLLOWING@26 as cnt3, inc_col@1 as inc_col]",
                 "        BoundedWindowAggExec: wdw=[SUM(annotated_data.desc_col): Ok(Field { name: \"SUM(annotated_data.desc_col)\", data_type: Int64, nullable: true, dict_id: 0, dict_is_ordered: false, metadata: {} }), frame: WindowFrame { units: Rows, start_bound: Preceding(UInt64(8)), end_bound: Following(UInt64(1)) }, COUNT(UInt8(1)): Ok(Field { name: \"COUNT(UInt8(1))\", data_type: Int64, nullable: true, dict_id: 0, dict_is_ordered: false, metadata: {} }), frame: WindowFrame { units: Rows, start_bound: Preceding(UInt64(8)), end_bound: Following(UInt64(1)) }]",
                 "          BoundedWindowAggExec: wdw=[SUM(annotated_data.inc_col): Ok(Field { name: \"SUM(annotated_data.inc_col)\", data_type: Int64, nullable: true, dict_id: 0, dict_is_ordered: false, metadata: {} }), frame: WindowFrame { units: Range, start_bound: Preceding(Int32(10)), end_bound: Following(Int32(1)) }, SUM(annotated_data.desc_col): Ok(Field { name: \"SUM(annotated_data.desc_col)\", data_type: Int64, nullable: true, dict_id: 0, dict_is_ordered: false, metadata: {} }), frame: WindowFrame { units: Range, start_bound: Preceding(Int32(5)), end_bound: Following(Int32(1)) }, SUM(annotated_data.inc_col): Ok(Field { name: \"SUM(annotated_data.inc_col)\", data_type: Int64, nullable: true, dict_id: 0, dict_is_ordered: false, metadata: {} }), frame: WindowFrame { units: Rows, start_bound: Preceding(UInt64(1)), end_bound: Following(UInt64(10)) }, MIN(annotated_data.inc_col): Ok(Field { name: \"MIN(annotated_data.inc_col)\", data_type: Int32, nullable: true, dict_id: 0, dict_is_ordered: false, metadata: {} }), frame: WindowFrame { units: Range, start_bound: Preceding(Int32(10)), end_bound: Following(Int32(1)) }, MIN(annotated_data.desc_col): Ok(Field { name: \"MIN(annotated_data.desc_col)\", data_type: Int32, nullable: true, dict_id: 0, dict_is_ordered: false, metadata: {} }), frame: WindowFrame { units: Range, start_bound: Preceding(Int32(5)), end_bound: Following(Int32(1)) }, MIN(annotated_data.inc_col): Ok(Field { name: \"MIN(annotated_data.inc_col)\", data_type: Int32, nullable: true, dict_id: 0, dict_is_ordered: false, metadata: {} }), frame: WindowFrame { units: Rows, start_bound: Preceding(UInt64(1)), end_bound: Following(UInt64(10)) }, MAX(annotated_data.inc_col): Ok(Field { name: \"MAX(annotated_data.inc_col)\", data_type: Int32, nullable: true, dict_id: 0, dict_is_ordered: false, metadata: {} }), frame: WindowFrame { units: Range, start_bound: Preceding(Int32(10)), end_bound: Following(Int32(1)) }, MAX(annotated_data.desc_col): Ok(Field { name: \"MAX(annotated_data.desc_col)\", data_type: Int32, nullable: true, dict_id: 0, dict_is_ordered: false, metadata: {} }), frame: WindowFrame { units: Range, start_bound: Preceding(Int32(5)), end_bound: Following(Int32(1)) }, MAX(annotated_data.inc_col): Ok(Field { name: \"MAX(annotated_data.inc_col)\", data_type: Int32, nullable: true, dict_id: 0, dict_is_ordered: false, metadata: {} }), frame: WindowFrame { units: Rows, start_bound: Preceding(UInt64(1)), end_bound: Following(UInt64(10)) }, COUNT(UInt8(1)): Ok(Field { name: \"COUNT(UInt8(1))\", data_type: Int64, nullable: true, dict_id: 0, dict_is_ordered: false, metadata: {} }), frame: WindowFrame { units: Range, start_bound: Preceding(Int32(4)), end_bound: Following(Int32(8)) }, COUNT(UInt8(1)): Ok(Field { name: \"COUNT(UInt8(1))\", data_type: Int64, nullable: true, dict_id: 0, dict_is_ordered: false, metadata: {} }), frame: WindowFrame { units: Rows, start_bound: Preceding(UInt64(8)), end_bound: Following(UInt64(1)) }]",
@@ -2506,11 +2397,7 @@
             vec![
                 "ProjectionExec: expr=[fv1@0 as fv1, fv2@1 as fv2, lv1@2 as lv1, lv2@3 as lv2, nv1@4 as nv1, nv2@5 as nv2, rn1@6 as rn1, rn2@7 as rn2, rank1@8 as rank1, rank2@9 as rank2, dense_rank1@10 as dense_rank1, dense_rank2@11 as dense_rank2, lag1@12 as lag1, lag2@13 as lag2, lead1@14 as lead1, lead2@15 as lead2, fvr1@16 as fvr1, fvr2@17 as fvr2, lvr1@18 as lvr1, lvr2@19 as lvr2, lagr1@20 as lagr1, lagr2@21 as lagr2, leadr1@22 as leadr1, leadr2@23 as leadr2]",
                 "  GlobalLimitExec: skip=0, fetch=5",
-<<<<<<< HEAD
-                "    SortExec: [ts@24 DESC], global=true",
-=======
-                "    SortExec: fetch=5, expr=[ts@24 DESC]",
->>>>>>> 253550c6
+                "    SortExec: fetch=5, expr=[ts@24 DESC], global=true",
                 "      ProjectionExec: expr=[FIRST_VALUE(annotated_data.inc_col) ORDER BY [annotated_data.ts ASC NULLS LAST] RANGE BETWEEN 10 PRECEDING AND 1 FOLLOWING@10 as fv1, FIRST_VALUE(annotated_data.inc_col) ORDER BY [annotated_data.ts ASC NULLS LAST] ROWS BETWEEN 10 PRECEDING AND 1 FOLLOWING@11 as fv2, LAST_VALUE(annotated_data.inc_col) ORDER BY [annotated_data.ts ASC NULLS LAST] RANGE BETWEEN 10 PRECEDING AND 1 FOLLOWING@12 as lv1, LAST_VALUE(annotated_data.inc_col) ORDER BY [annotated_data.ts ASC NULLS LAST] ROWS BETWEEN 10 PRECEDING AND 1 FOLLOWING@13 as lv2, NTH_VALUE(annotated_data.inc_col,Int64(5)) ORDER BY [annotated_data.ts ASC NULLS LAST] RANGE BETWEEN 10 PRECEDING AND 1 FOLLOWING@14 as nv1, NTH_VALUE(annotated_data.inc_col,Int64(5)) ORDER BY [annotated_data.ts ASC NULLS LAST] ROWS BETWEEN 10 PRECEDING AND 1 FOLLOWING@15 as nv2, ROW_NUMBER() ORDER BY [annotated_data.ts ASC NULLS LAST] RANGE BETWEEN 1 PRECEDING AND 10 FOLLOWING@16 as rn1, ROW_NUMBER() ORDER BY [annotated_data.ts ASC NULLS LAST] ROWS BETWEEN 10 PRECEDING AND 1 FOLLOWING@17 as rn2, RANK() ORDER BY [annotated_data.ts ASC NULLS LAST] RANGE BETWEEN 1 PRECEDING AND 10 FOLLOWING@18 as rank1, RANK() ORDER BY [annotated_data.ts ASC NULLS LAST] ROWS BETWEEN 10 PRECEDING AND 1 FOLLOWING@19 as rank2, DENSE_RANK() ORDER BY [annotated_data.ts ASC NULLS LAST] RANGE BETWEEN 1 PRECEDING AND 10 FOLLOWING@20 as dense_rank1, DENSE_RANK() ORDER BY [annotated_data.ts ASC NULLS LAST] ROWS BETWEEN 10 PRECEDING AND 1 FOLLOWING@21 as dense_rank2, LAG(annotated_data.inc_col,Int64(1),Int64(1001)) ORDER BY [annotated_data.ts ASC NULLS LAST] RANGE BETWEEN 1 PRECEDING AND 10 FOLLOWING@22 as lag1, LAG(annotated_data.inc_col,Int64(2),Int64(1002)) ORDER BY [annotated_data.ts ASC NULLS LAST] ROWS BETWEEN 10 PRECEDING AND 1 FOLLOWING@23 as lag2, LEAD(annotated_data.inc_col,Int64(-1),Int64(1001)) ORDER BY [annotated_data.ts ASC NULLS LAST] RANGE BETWEEN 1 PRECEDING AND 10 FOLLOWING@24 as lead1, LEAD(annotated_data.inc_col,Int64(4),Int64(1004)) ORDER BY [annotated_data.ts ASC NULLS LAST] ROWS BETWEEN 10 PRECEDING AND 1 FOLLOWING@25 as lead2, FIRST_VALUE(annotated_data.inc_col) ORDER BY [annotated_data.ts DESC NULLS FIRST] RANGE BETWEEN 10 PRECEDING AND 1 FOLLOWING@2 as fvr1, FIRST_VALUE(annotated_data.inc_col) ORDER BY [annotated_data.ts DESC NULLS FIRST] ROWS BETWEEN 10 PRECEDING AND 1 FOLLOWING@3 as fvr2, LAST_VALUE(annotated_data.inc_col) ORDER BY [annotated_data.ts DESC NULLS FIRST] RANGE BETWEEN 10 PRECEDING AND 1 FOLLOWING@4 as lvr1, LAST_VALUE(annotated_data.inc_col) ORDER BY [annotated_data.ts DESC NULLS FIRST] ROWS BETWEEN 10 PRECEDING AND 1 FOLLOWING@5 as lvr2, LAG(annotated_data.inc_col,Int64(1),Int64(1001)) ORDER BY [annotated_data.ts DESC NULLS FIRST] RANGE BETWEEN 1 PRECEDING AND 10 FOLLOWING@6 as lagr1, LAG(annotated_data.inc_col,Int64(2),Int64(1002)) ORDER BY [annotated_data.ts DESC NULLS FIRST] ROWS BETWEEN 10 PRECEDING AND 1 FOLLOWING@7 as lagr2, LEAD(annotated_data.inc_col,Int64(-1),Int64(1001)) ORDER BY [annotated_data.ts DESC NULLS FIRST] RANGE BETWEEN 1 PRECEDING AND 10 FOLLOWING@8 as leadr1, LEAD(annotated_data.inc_col,Int64(4),Int64(1004)) ORDER BY [annotated_data.ts DESC NULLS FIRST] ROWS BETWEEN 10 PRECEDING AND 1 FOLLOWING@9 as leadr2, ts@0 as ts]",
                 "        BoundedWindowAggExec: wdw=[FIRST_VALUE(annotated_data.inc_col): Ok(Field { name: \"FIRST_VALUE(annotated_data.inc_col)\", data_type: Int32, nullable: true, dict_id: 0, dict_is_ordered: false, metadata: {} }), frame: WindowFrame { units: Range, start_bound: Preceding(Int32(10)), end_bound: Following(Int32(1)) }, FIRST_VALUE(annotated_data.inc_col): Ok(Field { name: \"FIRST_VALUE(annotated_data.inc_col)\", data_type: Int32, nullable: true, dict_id: 0, dict_is_ordered: false, metadata: {} }), frame: WindowFrame { units: Rows, start_bound: Preceding(UInt64(10)), end_bound: Following(UInt64(1)) }, LAST_VALUE(annotated_data.inc_col): Ok(Field { name: \"LAST_VALUE(annotated_data.inc_col)\", data_type: Int32, nullable: true, dict_id: 0, dict_is_ordered: false, metadata: {} }), frame: WindowFrame { units: Range, start_bound: Preceding(Int32(10)), end_bound: Following(Int32(1)) }, LAST_VALUE(annotated_data.inc_col): Ok(Field { name: \"LAST_VALUE(annotated_data.inc_col)\", data_type: Int32, nullable: true, dict_id: 0, dict_is_ordered: false, metadata: {} }), frame: WindowFrame { units: Rows, start_bound: Preceding(UInt64(10)), end_bound: Following(UInt64(1)) }, NTH_VALUE(annotated_data.inc_col,Int64(5)): Ok(Field { name: \"NTH_VALUE(annotated_data.inc_col,Int64(5))\", data_type: Int32, nullable: true, dict_id: 0, dict_is_ordered: false, metadata: {} }), frame: WindowFrame { units: Range, start_bound: Preceding(Int32(10)), end_bound: Following(Int32(1)) }, NTH_VALUE(annotated_data.inc_col,Int64(5)): Ok(Field { name: \"NTH_VALUE(annotated_data.inc_col,Int64(5))\", data_type: Int32, nullable: true, dict_id: 0, dict_is_ordered: false, metadata: {} }), frame: WindowFrame { units: Rows, start_bound: Preceding(UInt64(10)), end_bound: Following(UInt64(1)) }, ROW_NUMBER(): Ok(Field { name: \"ROW_NUMBER()\", data_type: UInt64, nullable: false, dict_id: 0, dict_is_ordered: false, metadata: {} }), frame: WindowFrame { units: Range, start_bound: Preceding(Int32(1)), end_bound: Following(Int32(10)) }, ROW_NUMBER(): Ok(Field { name: \"ROW_NUMBER()\", data_type: UInt64, nullable: false, dict_id: 0, dict_is_ordered: false, metadata: {} }), frame: WindowFrame { units: Rows, start_bound: Preceding(UInt64(10)), end_bound: Following(UInt64(1)) }, RANK(): Ok(Field { name: \"RANK()\", data_type: UInt64, nullable: false, dict_id: 0, dict_is_ordered: false, metadata: {} }), frame: WindowFrame { units: Range, start_bound: Preceding(Int32(1)), end_bound: Following(Int32(10)) }, RANK(): Ok(Field { name: \"RANK()\", data_type: UInt64, nullable: false, dict_id: 0, dict_is_ordered: false, metadata: {} }), frame: WindowFrame { units: Rows, start_bound: Preceding(UInt64(10)), end_bound: Following(UInt64(1)) }, DENSE_RANK(): Ok(Field { name: \"DENSE_RANK()\", data_type: UInt64, nullable: false, dict_id: 0, dict_is_ordered: false, metadata: {} }), frame: WindowFrame { units: Range, start_bound: Preceding(Int32(1)), end_bound: Following(Int32(10)) }, DENSE_RANK(): Ok(Field { name: \"DENSE_RANK()\", data_type: UInt64, nullable: false, dict_id: 0, dict_is_ordered: false, metadata: {} }), frame: WindowFrame { units: Rows, start_bound: Preceding(UInt64(10)), end_bound: Following(UInt64(1)) }, LAG(annotated_data.inc_col,Int64(1),Int64(1001)): Ok(Field { name: \"LAG(annotated_data.inc_col,Int64(1),Int64(1001))\", data_type: Int32, nullable: true, dict_id: 0, dict_is_ordered: false, metadata: {} }), frame: WindowFrame { units: Range, start_bound: Preceding(Int32(1)), end_bound: Following(Int32(10)) }, LAG(annotated_data.inc_col,Int64(2),Int64(1002)): Ok(Field { name: \"LAG(annotated_data.inc_col,Int64(2),Int64(1002))\", data_type: Int32, nullable: true, dict_id: 0, dict_is_ordered: false, metadata: {} }), frame: WindowFrame { units: Rows, start_bound: Preceding(UInt64(10)), end_bound: Following(UInt64(1)) }, LEAD(annotated_data.inc_col,Int64(-1),Int64(1001)): Ok(Field { name: \"LEAD(annotated_data.inc_col,Int64(-1),Int64(1001))\", data_type: Int32, nullable: true, dict_id: 0, dict_is_ordered: false, metadata: {} }), frame: WindowFrame { units: Range, start_bound: Preceding(Int32(1)), end_bound: Following(Int32(10)) }, LEAD(annotated_data.inc_col,Int64(4),Int64(1004)): Ok(Field { name: \"LEAD(annotated_data.inc_col,Int64(4),Int64(1004))\", data_type: Int32, nullable: true, dict_id: 0, dict_is_ordered: false, metadata: {} }), frame: WindowFrame { units: Rows, start_bound: Preceding(UInt64(10)), end_bound: Following(UInt64(1)) }]",
                 "          BoundedWindowAggExec: wdw=[FIRST_VALUE(annotated_data.inc_col): Ok(Field { name: \"FIRST_VALUE(annotated_data.inc_col)\", data_type: Int32, nullable: true, dict_id: 0, dict_is_ordered: false, metadata: {} }), frame: WindowFrame { units: Range, start_bound: Preceding(Int32(1)), end_bound: Following(Int32(10)) }, FIRST_VALUE(annotated_data.inc_col): Ok(Field { name: \"FIRST_VALUE(annotated_data.inc_col)\", data_type: Int32, nullable: true, dict_id: 0, dict_is_ordered: false, metadata: {} }), frame: WindowFrame { units: Rows, start_bound: Preceding(UInt64(1)), end_bound: Following(UInt64(10)) }, LAST_VALUE(annotated_data.inc_col): Ok(Field { name: \"LAST_VALUE(annotated_data.inc_col)\", data_type: Int32, nullable: true, dict_id: 0, dict_is_ordered: false, metadata: {} }), frame: WindowFrame { units: Range, start_bound: Preceding(Int32(1)), end_bound: Following(Int32(10)) }, LAST_VALUE(annotated_data.inc_col): Ok(Field { name: \"LAST_VALUE(annotated_data.inc_col)\", data_type: Int32, nullable: true, dict_id: 0, dict_is_ordered: false, metadata: {} }), frame: WindowFrame { units: Rows, start_bound: Preceding(UInt64(1)), end_bound: Following(UInt64(10)) }, LAG(annotated_data.inc_col,Int64(1),Int64(1001)): Ok(Field { name: \"LAG(annotated_data.inc_col,Int64(1),Int64(1001))\", data_type: Int32, nullable: true, dict_id: 0, dict_is_ordered: false, metadata: {} }), frame: WindowFrame { units: Range, start_bound: Preceding(Int32(10)), end_bound: Following(Int32(1)) }, LAG(annotated_data.inc_col,Int64(2),Int64(1002)): Ok(Field { name: \"LAG(annotated_data.inc_col,Int64(2),Int64(1002))\", data_type: Int32, nullable: true, dict_id: 0, dict_is_ordered: false, metadata: {} }), frame: WindowFrame { units: Rows, start_bound: Preceding(UInt64(1)), end_bound: Following(UInt64(10)) }, LEAD(annotated_data.inc_col,Int64(-1),Int64(1001)): Ok(Field { name: \"LEAD(annotated_data.inc_col,Int64(-1),Int64(1001))\", data_type: Int32, nullable: true, dict_id: 0, dict_is_ordered: false, metadata: {} }), frame: WindowFrame { units: Range, start_bound: Preceding(Int32(10)), end_bound: Following(Int32(1)) }, LEAD(annotated_data.inc_col,Int64(4),Int64(1004)): Ok(Field { name: \"LEAD(annotated_data.inc_col,Int64(4),Int64(1004))\", data_type: Int32, nullable: true, dict_id: 0, dict_is_ordered: false, metadata: {} }), frame: WindowFrame { units: Rows, start_bound: Preceding(UInt64(1)), end_bound: Following(UInt64(10)) }]",
@@ -2569,11 +2456,7 @@
             vec![
                 "ProjectionExec: expr=[sum1@0 as sum1, sum2@1 as sum2, min1@2 as min1, min2@3 as min2, max1@4 as max1, max2@5 as max2, count1@6 as count1, count2@7 as count2, avg1@8 as avg1, avg2@9 as avg2]",
                 "  GlobalLimitExec: skip=0, fetch=5",
-<<<<<<< HEAD
-                "    SortExec: [inc_col@10 ASC NULLS LAST], global=true",
-=======
-                "    SortExec: fetch=5, expr=[inc_col@10 ASC NULLS LAST]",
->>>>>>> 253550c6
+                "    SortExec: fetch=5, expr=[inc_col@10 ASC NULLS LAST], global=true",
                 "      ProjectionExec: expr=[SUM(annotated_data.inc_col) ORDER BY [annotated_data.ts ASC NULLS LAST] RANGE BETWEEN UNBOUNDED PRECEDING AND 5 FOLLOWING@7 as sum1, SUM(annotated_data.inc_col) ORDER BY [annotated_data.ts DESC NULLS FIRST] RANGE BETWEEN 3 PRECEDING AND UNBOUNDED FOLLOWING@2 as sum2, MIN(annotated_data.inc_col) ORDER BY [annotated_data.ts ASC NULLS LAST] RANGE BETWEEN UNBOUNDED PRECEDING AND 5 FOLLOWING@8 as min1, MIN(annotated_data.inc_col) ORDER BY [annotated_data.ts DESC NULLS FIRST] RANGE BETWEEN 3 PRECEDING AND UNBOUNDED FOLLOWING@3 as min2, MAX(annotated_data.inc_col) ORDER BY [annotated_data.ts ASC NULLS LAST] RANGE BETWEEN UNBOUNDED PRECEDING AND 5 FOLLOWING@9 as max1, MAX(annotated_data.inc_col) ORDER BY [annotated_data.ts DESC NULLS FIRST] RANGE BETWEEN 3 PRECEDING AND UNBOUNDED FOLLOWING@4 as max2, COUNT(annotated_data.inc_col) ORDER BY [annotated_data.ts ASC NULLS LAST] RANGE BETWEEN UNBOUNDED PRECEDING AND 5 FOLLOWING@10 as count1, COUNT(annotated_data.inc_col) ORDER BY [annotated_data.ts DESC NULLS FIRST] RANGE BETWEEN 3 PRECEDING AND UNBOUNDED FOLLOWING@5 as count2, AVG(annotated_data.inc_col) ORDER BY [annotated_data.ts ASC NULLS LAST] RANGE BETWEEN UNBOUNDED PRECEDING AND 5 FOLLOWING@11 as avg1, AVG(annotated_data.inc_col) ORDER BY [annotated_data.ts DESC NULLS FIRST] RANGE BETWEEN 3 PRECEDING AND UNBOUNDED FOLLOWING@6 as avg2, inc_col@1 as inc_col]",
                 "        BoundedWindowAggExec: wdw=[SUM(annotated_data.inc_col): Ok(Field { name: \"SUM(annotated_data.inc_col)\", data_type: Int64, nullable: true, dict_id: 0, dict_is_ordered: false, metadata: {} }), frame: WindowFrame { units: Range, start_bound: Preceding(Int32(NULL)), end_bound: Following(Int32(5)) }, MIN(annotated_data.inc_col): Ok(Field { name: \"MIN(annotated_data.inc_col)\", data_type: Int32, nullable: true, dict_id: 0, dict_is_ordered: false, metadata: {} }), frame: WindowFrame { units: Range, start_bound: Preceding(Int32(NULL)), end_bound: Following(Int32(5)) }, MAX(annotated_data.inc_col): Ok(Field { name: \"MAX(annotated_data.inc_col)\", data_type: Int32, nullable: true, dict_id: 0, dict_is_ordered: false, metadata: {} }), frame: WindowFrame { units: Range, start_bound: Preceding(Int32(NULL)), end_bound: Following(Int32(5)) }, COUNT(annotated_data.inc_col): Ok(Field { name: \"COUNT(annotated_data.inc_col)\", data_type: Int64, nullable: true, dict_id: 0, dict_is_ordered: false, metadata: {} }), frame: WindowFrame { units: Range, start_bound: Preceding(Int32(NULL)), end_bound: Following(Int32(5)) }, AVG(annotated_data.inc_col): Ok(Field { name: \"AVG(annotated_data.inc_col)\", data_type: Float64, nullable: true, dict_id: 0, dict_is_ordered: false, metadata: {} }), frame: WindowFrame { units: Range, start_bound: Preceding(Int32(NULL)), end_bound: Following(Int32(5)) }]",
                 "          BoundedWindowAggExec: wdw=[SUM(annotated_data.inc_col): Ok(Field { name: \"SUM(annotated_data.inc_col)\", data_type: Int64, nullable: true, dict_id: 0, dict_is_ordered: false, metadata: {} }), frame: WindowFrame { units: Range, start_bound: Preceding(Int32(NULL)), end_bound: Following(Int32(3)) }, MIN(annotated_data.inc_col): Ok(Field { name: \"MIN(annotated_data.inc_col)\", data_type: Int32, nullable: true, dict_id: 0, dict_is_ordered: false, metadata: {} }), frame: WindowFrame { units: Range, start_bound: Preceding(Int32(NULL)), end_bound: Following(Int32(3)) }, MAX(annotated_data.inc_col): Ok(Field { name: \"MAX(annotated_data.inc_col)\", data_type: Int32, nullable: true, dict_id: 0, dict_is_ordered: false, metadata: {} }), frame: WindowFrame { units: Range, start_bound: Preceding(Int32(NULL)), end_bound: Following(Int32(3)) }, COUNT(annotated_data.inc_col): Ok(Field { name: \"COUNT(annotated_data.inc_col)\", data_type: Int64, nullable: true, dict_id: 0, dict_is_ordered: false, metadata: {} }), frame: WindowFrame { units: Range, start_bound: Preceding(Int32(NULL)), end_bound: Following(Int32(3)) }, AVG(annotated_data.inc_col): Ok(Field { name: \"AVG(annotated_data.inc_col)\", data_type: Float64, nullable: true, dict_id: 0, dict_is_ordered: false, metadata: {} }), frame: WindowFrame { units: Range, start_bound: Preceding(Int32(NULL)), end_bound: Following(Int32(3)) }]",
@@ -2627,11 +2510,7 @@
             vec![
                 "ProjectionExec: expr=[first_value1@0 as first_value1, first_value2@1 as first_value2, last_value1@2 as last_value1, last_value2@3 as last_value2, nth_value1@4 as nth_value1]",
                 "  GlobalLimitExec: skip=0, fetch=5",
-<<<<<<< HEAD
-                "    SortExec: [inc_col@5 ASC NULLS LAST], global=true",
-=======
-                "    SortExec: fetch=5, expr=[inc_col@5 ASC NULLS LAST]",
->>>>>>> 253550c6
+                "    SortExec: fetch=5, expr=[inc_col@5 ASC NULLS LAST], global=true",
                 "      ProjectionExec: expr=[FIRST_VALUE(annotated_data.inc_col) ORDER BY [annotated_data.ts ASC NULLS LAST] ROWS BETWEEN UNBOUNDED PRECEDING AND 1 FOLLOWING@4 as first_value1, FIRST_VALUE(annotated_data.inc_col) ORDER BY [annotated_data.ts DESC NULLS FIRST] ROWS BETWEEN 3 PRECEDING AND UNBOUNDED FOLLOWING@2 as first_value2, LAST_VALUE(annotated_data.inc_col) ORDER BY [annotated_data.ts ASC NULLS LAST] ROWS BETWEEN UNBOUNDED PRECEDING AND 1 FOLLOWING@5 as last_value1, LAST_VALUE(annotated_data.inc_col) ORDER BY [annotated_data.ts DESC NULLS FIRST] ROWS BETWEEN 3 PRECEDING AND UNBOUNDED FOLLOWING@3 as last_value2, NTH_VALUE(annotated_data.inc_col,Int64(2)) ORDER BY [annotated_data.ts ASC NULLS LAST] ROWS BETWEEN UNBOUNDED PRECEDING AND 1 FOLLOWING@6 as nth_value1, inc_col@1 as inc_col]",
                 "        BoundedWindowAggExec: wdw=[FIRST_VALUE(annotated_data.inc_col): Ok(Field { name: \"FIRST_VALUE(annotated_data.inc_col)\", data_type: Int32, nullable: true, dict_id: 0, dict_is_ordered: false, metadata: {} }), frame: WindowFrame { units: Rows, start_bound: Preceding(UInt64(NULL)), end_bound: Following(UInt64(1)) }, LAST_VALUE(annotated_data.inc_col): Ok(Field { name: \"LAST_VALUE(annotated_data.inc_col)\", data_type: Int32, nullable: true, dict_id: 0, dict_is_ordered: false, metadata: {} }), frame: WindowFrame { units: Rows, start_bound: Preceding(UInt64(NULL)), end_bound: Following(UInt64(1)) }, NTH_VALUE(annotated_data.inc_col,Int64(2)): Ok(Field { name: \"NTH_VALUE(annotated_data.inc_col,Int64(2))\", data_type: Int32, nullable: true, dict_id: 0, dict_is_ordered: false, metadata: {} }), frame: WindowFrame { units: Rows, start_bound: Preceding(UInt64(NULL)), end_bound: Following(UInt64(1)) }]",
                 "          BoundedWindowAggExec: wdw=[FIRST_VALUE(annotated_data.inc_col): Ok(Field { name: \"FIRST_VALUE(annotated_data.inc_col)\", data_type: Int32, nullable: true, dict_id: 0, dict_is_ordered: false, metadata: {} }), frame: WindowFrame { units: Rows, start_bound: Preceding(UInt64(NULL)), end_bound: Following(UInt64(3)) }, LAST_VALUE(annotated_data.inc_col): Ok(Field { name: \"LAST_VALUE(annotated_data.inc_col)\", data_type: Int32, nullable: true, dict_id: 0, dict_is_ordered: false, metadata: {} }), frame: WindowFrame { units: Rows, start_bound: Preceding(UInt64(NULL)), end_bound: Following(UInt64(3)) }]",
