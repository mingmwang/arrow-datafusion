--- conflicted
+++ resolved
@@ -1997,20 +1997,12 @@
             ]
         } else {
             vec![
-<<<<<<< HEAD
-                "SortPreservingMergeExec: [t1_id@0 ASC NULLS LAST]",
-                "  SortExec: [t1_id@0 ASC NULLS LAST], global=false",
-                "    ProjectionExec: expr=[t1_id@0 as t1_id, t1_name@1 as t1_name]",
-                "      CoalesceBatchesExec: target_batch_size=4096",
-                "        HashJoinExec: mode=CollectLeft, join_type=LeftSemi, on=[(Column { name: \"t1_id\", index: 0 }, Column { name: \"t2_id\", index: 0 })]",
-=======
-                "SortExec: [t1_id@0 ASC NULLS LAST]",
+                "SortExec: [t1_id@0 ASC NULLS LAST], global=true",
                 "  ProjectionExec: expr=[t1_id@0 as t1_id, t1_name@1 as t1_name]",
                 "    CoalesceBatchesExec: target_batch_size=4096",
                 "      HashJoinExec: mode=CollectLeft, join_type=LeftSemi, on=[(Column { name: \"t1_id\", index: 0 }, Column { name: \"t2_id\", index: 0 })]",
                 "        MemoryExec: partitions=1, partition_sizes=[1]",
                 "        ProjectionExec: expr=[t2_id@0 as t2_id]",
->>>>>>> fc211c37
                 "          MemoryExec: partitions=1, partition_sizes=[1]",
             ]
         };
@@ -2084,23 +2076,12 @@
             ]
         } else {
             vec![
-<<<<<<< HEAD
-                "SortPreservingMergeExec: [t1_id@0 ASC NULLS LAST]",
-                "  SortExec: [t1_id@0 ASC NULLS LAST], global=false",
-                "    ProjectionExec: expr=[t1_id@0 as t1_id, t1_name@1 as t1_name]",
-                "      RepartitionExec: partitioning=RoundRobinBatch(2), input_partitions=1",
-                "        CoalesceBatchesExec: target_batch_size=4096",
-                "          HashJoinExec: mode=CollectLeft, join_type=LeftSemi, on=[(Column { name: \"t1_id\", index: 0 }, Column { name: \"t2_id\", index: 0 })]",
-                "            MemoryExec: partitions=1, partition_sizes=[1]",
-                "            MemoryExec: partitions=1, partition_sizes=[1]",
-=======
-                "SortExec: [t1_id@0 ASC NULLS LAST]",
+                "SortExec: [t1_id@0 ASC NULLS LAST], global=true",
                 "  ProjectionExec: expr=[t1_id@0 as t1_id, t1_name@1 as t1_name]",
                 "    CoalesceBatchesExec: target_batch_size=4096",
                 "      HashJoinExec: mode=CollectLeft, join_type=LeftSemi, on=[(Column { name: \"t1_id\", index: 0 }, Column { name: \"t2_id\", index: 0 })]",
                 "        MemoryExec: partitions=1, partition_sizes=[1]",
                 "        MemoryExec: partitions=1, partition_sizes=[1]",
->>>>>>> fc211c37
             ]
         };
         let formatted = displayable(physical_plan.as_ref()).indent().to_string();
@@ -2290,23 +2271,12 @@
             ]
         } else {
             vec![
-<<<<<<< HEAD
-                "SortPreservingMergeExec: [t1_id@0 ASC NULLS LAST]",
-                "  SortExec: [t1_id@0 ASC NULLS LAST], global=false",
-                "    ProjectionExec: expr=[t1_id@0 as t1_id, t1_name@1 as t1_name, t1_int@2 as t1_int]",
-                "      RepartitionExec: partitioning=RoundRobinBatch(2), input_partitions=1",
-                "        CoalesceBatchesExec: target_batch_size=4096",
-                "          HashJoinExec: mode=CollectLeft, join_type=RightSemi, on=[(Column { name: \"t2_id\", index: 0 }, Column { name: \"t1_id\", index: 0 })], filter=BinaryExpr { left: Column { name: \"t2_name\", index: 1 }, op: NotEq, right: Column { name: \"t1_name\", index: 0 } }",
-                "            MemoryExec: partitions=1, partition_sizes=[1]",
-                "            MemoryExec: partitions=1, partition_sizes=[1]",
-=======
-                "SortExec: [t1_id@0 ASC NULLS LAST]",
+                "SortExec: [t1_id@0 ASC NULLS LAST], global=true",
                 "  ProjectionExec: expr=[t1_id@0 as t1_id, t1_name@1 as t1_name, t1_int@2 as t1_int]",
                 "    CoalesceBatchesExec: target_batch_size=4096",
                 "      HashJoinExec: mode=CollectLeft, join_type=RightSemi, on=[(Column { name: \"t2_id\", index: 0 }, Column { name: \"t1_id\", index: 0 })], filter=BinaryExpr { left: Column { name: \"t2_name\", index: 1 }, op: NotEq, right: Column { name: \"t1_name\", index: 0 } }",
                 "        MemoryExec: partitions=1, partition_sizes=[1]",
                 "        MemoryExec: partitions=1, partition_sizes=[1]",
->>>>>>> fc211c37
             ]
         };
         let formatted = displayable(physical_plan.as_ref()).indent().to_string();
@@ -2347,23 +2317,12 @@
             ]
         } else {
             vec![
-<<<<<<< HEAD
-                "SortPreservingMergeExec: [t1_id@0 ASC NULLS LAST]",
-                "  SortExec: [t1_id@0 ASC NULLS LAST], global=false",
-                "    ProjectionExec: expr=[t1_id@0 as t1_id, t1_name@1 as t1_name, t1_int@2 as t1_int]",
-                "      RepartitionExec: partitioning=RoundRobinBatch(2), input_partitions=1",
-                "        CoalesceBatchesExec: target_batch_size=4096",
-                "          HashJoinExec: mode=CollectLeft, join_type=RightSemi, on=[(Column { name: \"t2_id\", index: 0 }, Column { name: \"t1_id\", index: 0 })], filter=BinaryExpr { left: Column { name: \"t2_name\", index: 0 }, op: NotEq, right: Column { name: \"t1_name\", index: 1 } }",
-                "            MemoryExec: partitions=1, partition_sizes=[1]",
-                "            MemoryExec: partitions=1, partition_sizes=[1]",
-=======
-                "SortExec: [t1_id@0 ASC NULLS LAST]",
+                "SortExec: [t1_id@0 ASC NULLS LAST], global=true",
                 "  ProjectionExec: expr=[t1_id@0 as t1_id, t1_name@1 as t1_name, t1_int@2 as t1_int]",
                 "    CoalesceBatchesExec: target_batch_size=4096",
                 "      HashJoinExec: mode=CollectLeft, join_type=RightSemi, on=[(Column { name: \"t2_id\", index: 0 }, Column { name: \"t1_id\", index: 0 })], filter=BinaryExpr { left: Column { name: \"t2_name\", index: 0 }, op: NotEq, right: Column { name: \"t1_name\", index: 1 } }",
                 "        MemoryExec: partitions=1, partition_sizes=[1]",
                 "        MemoryExec: partitions=1, partition_sizes=[1]",
->>>>>>> fc211c37
             ]
         };
         let formatted = displayable(physical_plan.as_ref()).indent().to_string();
