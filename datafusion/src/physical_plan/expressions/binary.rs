// Licensed to the Apache Software Foundation (ASF) under one
// or more contributor license agreements.  See the NOTICE file
// distributed with this work for additional information
// regarding copyright ownership.  The ASF licenses this file
// to you under the Apache License, Version 2.0 (the
// "License"); you may not use this file except in compliance
// with the License.  You may obtain a copy of the License at
//
//   http://www.apache.org/licenses/LICENSE-2.0
//
// Unless required by applicable law or agreed to in writing,
// software distributed under the License is distributed on an
// "AS IS" BASIS, WITHOUT WARRANTIES OR CONDITIONS OF ANY
// KIND, either express or implied.  See the License for the
// specific language governing permissions and limitations
// under the License.

use std::{any::Any, convert::TryInto, sync::Arc};

use crate::record_batch::RecordBatch;
use arrow::array::*;
<<<<<<< HEAD
use arrow::compute;
use arrow::datatypes::{DataType, Schema};
=======
use arrow::compute::kernels::arithmetic::{
    add, add_scalar, divide, divide_scalar, modulus, modulus_scalar, multiply,
    multiply_scalar, subtract, subtract_scalar,
};
use arrow::compute::kernels::boolean::{and_kleene, not, or_kleene};
use arrow::compute::kernels::comparison::{eq, gt, gt_eq, lt, lt_eq, neq};
use arrow::compute::kernels::comparison::{
    eq_bool, eq_bool_scalar, gt_bool, gt_bool_scalar, gt_eq_bool, gt_eq_bool_scalar,
    lt_bool, lt_bool_scalar, lt_eq_bool, lt_eq_bool_scalar, neq_bool, neq_bool_scalar,
};
use arrow::compute::kernels::comparison::{
    eq_scalar, gt_eq_scalar, gt_scalar, lt_eq_scalar, lt_scalar, neq_scalar,
};
use arrow::compute::kernels::comparison::{
    eq_utf8, gt_eq_utf8, gt_utf8, like_utf8, lt_eq_utf8, lt_utf8, neq_utf8, nlike_utf8,
    regexp_is_match_utf8,
};
use arrow::compute::kernels::comparison::{
    eq_utf8_scalar, gt_eq_utf8_scalar, gt_utf8_scalar, like_utf8_scalar,
    lt_eq_utf8_scalar, lt_utf8_scalar, neq_utf8_scalar, nlike_utf8_scalar,
    regexp_is_match_utf8_scalar,
};
use arrow::datatypes::{ArrowNumericType, DataType, Schema, TimeUnit};
use arrow::error::ArrowError::DivideByZero;
use arrow::record_batch::RecordBatch;
>>>>>>> 63d24bf5

use crate::error::{DataFusionError, Result};
use crate::logical_plan::Operator;
use crate::physical_plan::coercion_rule::binary_rule::coerce_types;
use crate::physical_plan::expressions::try_cast;
use crate::physical_plan::{ColumnarValue, PhysicalExpr};
use crate::scalar::ScalarValue;

<<<<<<< HEAD
use super::coercion::{
    eq_coercion, like_coercion, numerical_coercion, order_coercion, string_coercion,
};
use arrow::scalar::Scalar;
use arrow::types::NativeType;

=======
>>>>>>> 63d24bf5
// Simple (low performance) kernels until optimized kernels are added to arrow
// See https://github.com/apache/arrow-rs/issues/960

fn is_distinct_from_bool(left: &dyn Array, right: &dyn Array) -> BooleanArray {
    // Different from `neq_bool` because `null is distinct from null` is false and not null
    let left = left
        .as_any()
        .downcast_ref::<BooleanArray>()
        .expect("distinct_from op failed to downcast to boolean array");
    let right = right
        .as_any()
        .downcast_ref::<BooleanArray>()
        .expect("distinct_from op failed to downcast to boolean array");
    left.iter()
        .zip(right.iter())
        .map(|(left, right)| Some(left != right))
        .collect()
}

fn is_not_distinct_from_bool(left: &dyn Array, right: &dyn Array) -> BooleanArray {
    let left = left
        .as_any()
        .downcast_ref::<BooleanArray>()
        .expect("not_distinct_from op failed to downcast to boolean array");
    let right = right
        .as_any()
        .downcast_ref::<BooleanArray>()
        .expect("not_distinct_from op failed to downcast to boolean array");
    left.iter()
        .zip(right.iter())
        .map(|(left, right)| Some(left == right))
        .collect()
}

// TODO add iter for decimal array
// TODO move this to arrow-rs
// https://github.com/apache/arrow-rs/issues/1083
pub(super) fn eq_decimal_scalar(
    left: &DecimalArray,
    right: i128,
) -> Result<BooleanArray> {
    let mut bool_builder = BooleanBuilder::new(left.len());
    for i in 0..left.len() {
        if left.is_null(i) {
            bool_builder.append_null()?;
        } else {
            bool_builder.append_value(left.value(i) == right)?;
        }
    }
    Ok(bool_builder.finish())
}

pub(super) fn eq_decimal(
    left: &DecimalArray,
    right: &DecimalArray,
) -> Result<BooleanArray> {
    let mut bool_builder = BooleanBuilder::new(left.len());
    for i in 0..left.len() {
        if left.is_null(i) || right.is_null(i) {
            bool_builder.append_null()?;
        } else {
            bool_builder.append_value(left.value(i) == right.value(i))?;
        }
    }
    Ok(bool_builder.finish())
}

fn neq_decimal_scalar(left: &DecimalArray, right: i128) -> Result<BooleanArray> {
    let mut bool_builder = BooleanBuilder::new(left.len());
    for i in 0..left.len() {
        if left.is_null(i) {
            bool_builder.append_null()?;
        } else {
            bool_builder.append_value(left.value(i) != right)?;
        }
    }
    Ok(bool_builder.finish())
}

fn neq_decimal(left: &DecimalArray, right: &DecimalArray) -> Result<BooleanArray> {
    let mut bool_builder = BooleanBuilder::new(left.len());
    for i in 0..left.len() {
        if left.is_null(i) || right.is_null(i) {
            bool_builder.append_null()?;
        } else {
            bool_builder.append_value(left.value(i) != right.value(i))?;
        }
    }
    Ok(bool_builder.finish())
}

fn lt_decimal_scalar(left: &DecimalArray, right: i128) -> Result<BooleanArray> {
    let mut bool_builder = BooleanBuilder::new(left.len());
    for i in 0..left.len() {
        if left.is_null(i) {
            bool_builder.append_null()?;
        } else {
            bool_builder.append_value(left.value(i) < right)?;
        }
    }
    Ok(bool_builder.finish())
}

fn lt_decimal(left: &DecimalArray, right: &DecimalArray) -> Result<BooleanArray> {
    let mut bool_builder = BooleanBuilder::new(left.len());
    for i in 0..left.len() {
        if left.is_null(i) || right.is_null(i) {
            bool_builder.append_null()?;
        } else {
            bool_builder.append_value(left.value(i) < right.value(i))?;
        }
    }
    Ok(bool_builder.finish())
}

fn lt_eq_decimal_scalar(left: &DecimalArray, right: i128) -> Result<BooleanArray> {
    let mut bool_builder = BooleanBuilder::new(left.len());
    for i in 0..left.len() {
        if left.is_null(i) {
            bool_builder.append_null()?;
        } else {
            bool_builder.append_value(left.value(i) <= right)?;
        }
    }
    Ok(bool_builder.finish())
}

fn lt_eq_decimal(left: &DecimalArray, right: &DecimalArray) -> Result<BooleanArray> {
    let mut bool_builder = BooleanBuilder::new(left.len());
    for i in 0..left.len() {
        if left.is_null(i) || right.is_null(i) {
            bool_builder.append_null()?;
        } else {
            bool_builder.append_value(left.value(i) <= right.value(i))?;
        }
    }
    Ok(bool_builder.finish())
}

fn gt_decimal_scalar(left: &DecimalArray, right: i128) -> Result<BooleanArray> {
    let mut bool_builder = BooleanBuilder::new(left.len());
    for i in 0..left.len() {
        if left.is_null(i) {
            bool_builder.append_null()?;
        } else {
            bool_builder.append_value(left.value(i) > right)?;
        }
    }
    Ok(bool_builder.finish())
}

fn gt_decimal(left: &DecimalArray, right: &DecimalArray) -> Result<BooleanArray> {
    let mut bool_builder = BooleanBuilder::new(left.len());
    for i in 0..left.len() {
        if left.is_null(i) || right.is_null(i) {
            bool_builder.append_null()?;
        } else {
            bool_builder.append_value(left.value(i) > right.value(i))?;
        }
    }
    Ok(bool_builder.finish())
}

fn gt_eq_decimal_scalar(left: &DecimalArray, right: i128) -> Result<BooleanArray> {
    let mut bool_builder = BooleanBuilder::new(left.len());
    for i in 0..left.len() {
        if left.is_null(i) {
            bool_builder.append_null()?;
        } else {
            bool_builder.append_value(left.value(i) >= right)?;
        }
    }
    Ok(bool_builder.finish())
}

fn gt_eq_decimal(left: &DecimalArray, right: &DecimalArray) -> Result<BooleanArray> {
    let mut bool_builder = BooleanBuilder::new(left.len());
    for i in 0..left.len() {
        if left.is_null(i) || right.is_null(i) {
            bool_builder.append_null()?;
        } else {
            bool_builder.append_value(left.value(i) >= right.value(i))?;
        }
    }
    Ok(bool_builder.finish())
}

fn is_distinct_from_decimal(
    left: &DecimalArray,
    right: &DecimalArray,
) -> Result<BooleanArray> {
    let mut bool_builder = BooleanBuilder::new(left.len());
    for i in 0..left.len() {
        match (left.is_null(i), right.is_null(i)) {
            (true, true) => bool_builder.append_value(false)?,
            (true, false) | (false, true) => bool_builder.append_value(true)?,
            (_, _) => bool_builder.append_value(left.value(i) != right.value(i))?,
        }
    }
    Ok(bool_builder.finish())
}

fn is_not_distinct_from_decimal(
    left: &DecimalArray,
    right: &DecimalArray,
) -> Result<BooleanArray> {
    let mut bool_builder = BooleanBuilder::new(left.len());
    for i in 0..left.len() {
        match (left.is_null(i), right.is_null(i)) {
            (true, true) => bool_builder.append_value(true)?,
            (true, false) | (false, true) => bool_builder.append_value(false)?,
            (_, _) => bool_builder.append_value(left.value(i) == right.value(i))?,
        }
    }
    Ok(bool_builder.finish())
}

fn add_decimal(left: &DecimalArray, right: &DecimalArray) -> Result<DecimalArray> {
    let mut decimal_builder =
        DecimalBuilder::new(left.len(), left.precision(), left.scale());
    for i in 0..left.len() {
        if left.is_null(i) || right.is_null(i) {
            decimal_builder.append_null()?;
        } else {
            decimal_builder.append_value(left.value(i) + right.value(i))?;
        }
    }
    Ok(decimal_builder.finish())
}

fn subtract_decimal(left: &DecimalArray, right: &DecimalArray) -> Result<DecimalArray> {
    let mut decimal_builder =
        DecimalBuilder::new(left.len(), left.precision(), left.scale());
    for i in 0..left.len() {
        if left.is_null(i) || right.is_null(i) {
            decimal_builder.append_null()?;
        } else {
            decimal_builder.append_value(left.value(i) - right.value(i))?;
        }
    }
    Ok(decimal_builder.finish())
}

fn multiply_decimal(left: &DecimalArray, right: &DecimalArray) -> Result<DecimalArray> {
    let mut decimal_builder =
        DecimalBuilder::new(left.len(), left.precision(), left.scale());
    let divide = 10_i128.pow(left.scale() as u32);
    for i in 0..left.len() {
        if left.is_null(i) || right.is_null(i) {
            decimal_builder.append_null()?;
        } else {
            decimal_builder.append_value(left.value(i) * right.value(i) / divide)?;
        }
    }
    Ok(decimal_builder.finish())
}

fn divide_decimal(left: &DecimalArray, right: &DecimalArray) -> Result<DecimalArray> {
    let mut decimal_builder =
        DecimalBuilder::new(left.len(), left.precision(), left.scale());
    let mul = 10_f64.powi(left.scale() as i32);
    for i in 0..left.len() {
        if left.is_null(i) || right.is_null(i) {
            decimal_builder.append_null()?;
        } else if right.value(i) == 0 {
            return Err(DataFusionError::ArrowError(DivideByZero));
        } else {
            let l_value = left.value(i) as f64;
            let r_value = right.value(i) as f64;
            let result = ((l_value / r_value) * mul) as i128;
            decimal_builder.append_value(result)?;
        }
    }
    Ok(decimal_builder.finish())
}

fn modulus_decimal(left: &DecimalArray, right: &DecimalArray) -> Result<DecimalArray> {
    let mut decimal_builder =
        DecimalBuilder::new(left.len(), left.precision(), left.scale());
    for i in 0..left.len() {
        if left.is_null(i) || right.is_null(i) {
            decimal_builder.append_null()?;
        } else if right.value(i) == 0 {
            return Err(DataFusionError::ArrowError(DivideByZero));
        } else {
            decimal_builder.append_value(left.value(i) % right.value(i))?;
        }
    }
    Ok(decimal_builder.finish())
}

/// Binary expression
#[derive(Debug)]
pub struct BinaryExpr {
    left: Arc<dyn PhysicalExpr>,
    op: Operator,
    right: Arc<dyn PhysicalExpr>,
}

impl BinaryExpr {
    /// Create new binary expression
    pub fn new(
        left: Arc<dyn PhysicalExpr>,
        op: Operator,
        right: Arc<dyn PhysicalExpr>,
    ) -> Self {
        Self { left, op, right }
    }

    /// Get the left side of the binary expression
    pub fn left(&self) -> &Arc<dyn PhysicalExpr> {
        &self.left
    }

    /// Get the right side of the binary expression
    pub fn right(&self) -> &Arc<dyn PhysicalExpr> {
        &self.right
    }

    /// Get the operator for this binary expression
    pub fn op(&self) -> &Operator {
        &self.op
    }
}

impl std::fmt::Display for BinaryExpr {
    fn fmt(&self, f: &mut std::fmt::Formatter) -> std::fmt::Result {
        write!(f, "{} {} {}", self.left, self.op, self.right)
    }
}

<<<<<<< HEAD
/// Invoke a boolean kernel on a pair of arrays
macro_rules! boolean_op {
    ($LEFT:expr, $RIGHT:expr, $OP:expr) => {{
=======
macro_rules! compute_decimal_op_scalar {
    ($LEFT:expr, $RIGHT:expr, $OP:ident, $DT:ident) => {{
        let ll = $LEFT.as_any().downcast_ref::<$DT>().unwrap();
        Ok(Arc::new(paste::expr! {[<$OP _decimal_scalar>]}(
            ll,
            $RIGHT.try_into()?,
        )?))
    }};
}

macro_rules! compute_decimal_op {
    ($LEFT:expr, $RIGHT:expr, $OP:ident, $DT:ident) => {{
        let ll = $LEFT.as_any().downcast_ref::<$DT>().unwrap();
        let rr = $RIGHT.as_any().downcast_ref::<$DT>().unwrap();
        Ok(Arc::new(paste::expr! {[<$OP _decimal>]}(ll, rr)?))
    }};
}

/// Invoke a compute kernel on a pair of binary data arrays
macro_rules! compute_utf8_op {
    ($LEFT:expr, $RIGHT:expr, $OP:ident, $DT:ident) => {{
        let ll = $LEFT
            .as_any()
            .downcast_ref::<$DT>()
            .expect("compute_op failed to downcast array");
        let rr = $RIGHT
            .as_any()
            .downcast_ref::<$DT>()
            .expect("compute_op failed to downcast array");
        Ok(Arc::new(paste::expr! {[<$OP _utf8>]}(&ll, &rr)?))
    }};
}

/// Invoke a compute kernel on a data array and a scalar value
macro_rules! compute_utf8_op_scalar {
    ($LEFT:expr, $RIGHT:expr, $OP:ident, $DT:ident) => {{
        let ll = $LEFT
            .as_any()
            .downcast_ref::<$DT>()
            .expect("compute_op failed to downcast array");
        if let ScalarValue::Utf8(Some(string_value)) = $RIGHT {
            Ok(Arc::new(paste::expr! {[<$OP _utf8_scalar>]}(
                &ll,
                &string_value,
            )?))
        } else {
            Err(DataFusionError::Internal(format!(
                "compute_utf8_op_scalar for '{}' failed to cast literal value {}",
                stringify!($OP),
                $RIGHT
            )))
        }
    }};
}

/// Invoke a compute kernel on a boolean data array and a scalar value
macro_rules! compute_bool_op_scalar {
    ($LEFT:expr, $RIGHT:expr, $OP:ident, $DT:ident) => {{
        use std::convert::TryInto;
        let ll = $LEFT
            .as_any()
            .downcast_ref::<$DT>()
            .expect("compute_op failed to downcast array");
        // generate the scalar function name, such as lt_scalar, from the $OP parameter
        // (which could have a value of lt) and the suffix _scalar
        Ok(Arc::new(paste::expr! {[<$OP _bool_scalar>]}(
            &ll,
            $RIGHT.try_into()?,
        )?))
    }};
}

/// Invoke a bool compute kernel on array(s)
macro_rules! compute_bool_op {
    // invoke binary operator
    ($LEFT:expr, $RIGHT:expr, $OP:ident, $DT:ident) => {{
        let ll = $LEFT
            .as_any()
            .downcast_ref::<$DT>()
            .expect("compute_op failed to downcast left side array");
        let rr = $RIGHT
            .as_any()
            .downcast_ref::<$DT>()
            .expect("compute_op failed to downcast right side array");
        Ok(Arc::new(paste::expr! {[<$OP _bool>]}(&ll, &rr)?))
    }};
    // invoke unary operator
    ($OPERAND:expr, $OP:ident, $DT:ident) => {{
        let operand = $OPERAND
            .as_any()
            .downcast_ref::<$DT>()
            .expect("compute_op failed to downcast operant array");
        Ok(Arc::new(paste::expr! {[<$OP _bool>]}(&operand)?))
    }};
}

/// Invoke a compute kernel on a data array and a scalar value
/// LEFT is array, RIGHT is scalar value
macro_rules! compute_op_scalar {
    ($LEFT:expr, $RIGHT:expr, $OP:ident, $DT:ident) => {{
        use std::convert::TryInto;
        let ll = $LEFT
            .as_any()
            .downcast_ref::<$DT>()
            .expect("compute_op failed to downcast array");
        // generate the scalar function name, such as lt_scalar, from the $OP parameter
        // (which could have a value of lt) and the suffix _scalar
        Ok(Arc::new(paste::expr! {[<$OP _scalar>]}(
            &ll,
            $RIGHT.try_into()?,
        )?))
    }};
}

/// Invoke a compute kernel on array(s)
macro_rules! compute_op {
    // invoke binary operator
    ($LEFT:expr, $RIGHT:expr, $OP:ident, $DT:ident) => {{
>>>>>>> 63d24bf5
        let ll = $LEFT
            .as_any()
            .downcast_ref()
            .expect("boolean_op failed to downcast array");
        let rr = $RIGHT
            .as_any()
            .downcast_ref()
            .expect("boolean_op failed to downcast array");
        Ok(Arc::new($OP(&ll, &rr)?))
    }};
}

#[inline]
fn evaluate_regex<O: Offset>(lhs: &dyn Array, rhs: &dyn Array) -> Result<BooleanArray> {
    Ok(compute::regex_match::regex_match::<O>(
        lhs.as_any().downcast_ref().unwrap(),
        rhs.as_any().downcast_ref().unwrap(),
    )?)
}

<<<<<<< HEAD
#[inline]
fn evaluate_regex_case_insensitive<O: Offset>(
    lhs: &dyn Array,
    rhs: &dyn Array,
) -> Result<BooleanArray> {
    let patterns_arr = rhs.as_any().downcast_ref::<Utf8Array<O>>().unwrap();
    // TODO: avoid this pattern array iteration by building the new regex pattern in the match
    // loop. We need to roll our own regex compute kernel instead of using the ones from arrow for
    // postgresql compatibility.
    let patterns = patterns_arr
        .iter()
        .map(|pattern| pattern.map(|s| format!("(?i){}", s)))
        .collect::<Vec<_>>();
    Ok(compute::regex_match::regex_match::<O>(
        lhs.as_any().downcast_ref().unwrap(),
        &Utf8Array::<O>::from(patterns),
    )?)
=======
/// Invoke a compute kernel on a pair of arrays
/// The binary_primitive_array_op macro only evaluates for primitive types
/// like integers and floats.
macro_rules! binary_primitive_array_op {
    ($LEFT:expr, $RIGHT:expr, $OP:ident) => {{
        match $LEFT.data_type() {
            // TODO support decimal type
            // which is not the primitive type
            DataType::Decimal(_,_) => compute_decimal_op!($LEFT, $RIGHT, $OP, DecimalArray),
            DataType::Int8 => compute_op!($LEFT, $RIGHT, $OP, Int8Array),
            DataType::Int16 => compute_op!($LEFT, $RIGHT, $OP, Int16Array),
            DataType::Int32 => compute_op!($LEFT, $RIGHT, $OP, Int32Array),
            DataType::Int64 => compute_op!($LEFT, $RIGHT, $OP, Int64Array),
            DataType::UInt8 => compute_op!($LEFT, $RIGHT, $OP, UInt8Array),
            DataType::UInt16 => compute_op!($LEFT, $RIGHT, $OP, UInt16Array),
            DataType::UInt32 => compute_op!($LEFT, $RIGHT, $OP, UInt32Array),
            DataType::UInt64 => compute_op!($LEFT, $RIGHT, $OP, UInt64Array),
            DataType::Float32 => compute_op!($LEFT, $RIGHT, $OP, Float32Array),
            DataType::Float64 => compute_op!($LEFT, $RIGHT, $OP, Float64Array),
            other => Err(DataFusionError::Internal(format!(
                "Data type {:?} not supported for binary operation '{}' on primitive arrays",
                other, stringify!($OP)
            ))),
        }
    }};
>>>>>>> 63d24bf5
}

fn evaluate(lhs: &dyn Array, op: &Operator, rhs: &dyn Array) -> Result<Arc<dyn Array>> {
    use Operator::*;
    if matches!(op, Plus | Minus | Divide | Multiply | Modulo) {
        let arr = match op {
            Operator::Plus => compute::arithmetics::add(lhs, rhs),
            Operator::Minus => compute::arithmetics::sub(lhs, rhs),
            Operator::Divide => compute::arithmetics::div(lhs, rhs),
            Operator::Multiply => compute::arithmetics::mul(lhs, rhs),
            Operator::Modulo => compute::arithmetics::rem(lhs, rhs),
            // TODO: show proper error message
            _ => unreachable!(),
        };
<<<<<<< HEAD
        Ok(Arc::<dyn Array>::from(arr))
    } else if matches!(op, Eq | NotEq | Lt | LtEq | Gt | GtEq) {
        let arr = match op {
            Operator::Eq => compute::comparison::eq(lhs, rhs),
            Operator::NotEq => compute::comparison::neq(lhs, rhs),
            Operator::Lt => compute::comparison::lt(lhs, rhs),
            Operator::LtEq => compute::comparison::lt_eq(lhs, rhs),
            Operator::Gt => compute::comparison::gt(lhs, rhs),
            Operator::GtEq => compute::comparison::gt_eq(lhs, rhs),
            // TODO: show proper error message
            _ => unreachable!(),
        };
        Ok(Arc::new(arr) as Arc<dyn Array>)
    } else if matches!(op, IsDistinctFrom) {
        is_distinct_from(lhs, rhs)
    } else if matches!(op, IsNotDistinctFrom) {
        is_not_distinct_from(lhs, rhs)
    } else if matches!(op, Or) {
        boolean_op!(lhs, rhs, compute::boolean_kleene::or)
    } else if matches!(op, And) {
        boolean_op!(lhs, rhs, compute::boolean_kleene::and)
    } else {
        match (lhs.data_type(), op, rhs.data_type()) {
            (DataType::Utf8, Like, DataType::Utf8) => {
                Ok(compute::like::like_utf8::<i32>(
                    lhs.as_any().downcast_ref().unwrap(),
                    rhs.as_any().downcast_ref().unwrap(),
                )
                .map(Arc::new)?)
=======
        Some(result)
    }};
}

/// The binary_array_op_scalar macro includes types that extend beyond the primitive,
/// such as Utf8 strings.
#[macro_export]
macro_rules! binary_array_op_scalar {
    ($LEFT:expr, $RIGHT:expr, $OP:ident) => {{
        let result: Result<Arc<dyn Array>> = match $LEFT.data_type() {
            DataType::Decimal(_,_) => compute_decimal_op_scalar!($LEFT, $RIGHT, $OP, DecimalArray),
            DataType::Int8 => compute_op_scalar!($LEFT, $RIGHT, $OP, Int8Array),
            DataType::Int16 => compute_op_scalar!($LEFT, $RIGHT, $OP, Int16Array),
            DataType::Int32 => compute_op_scalar!($LEFT, $RIGHT, $OP, Int32Array),
            DataType::Int64 => compute_op_scalar!($LEFT, $RIGHT, $OP, Int64Array),
            DataType::UInt8 => compute_op_scalar!($LEFT, $RIGHT, $OP, UInt8Array),
            DataType::UInt16 => compute_op_scalar!($LEFT, $RIGHT, $OP, UInt16Array),
            DataType::UInt32 => compute_op_scalar!($LEFT, $RIGHT, $OP, UInt32Array),
            DataType::UInt64 => compute_op_scalar!($LEFT, $RIGHT, $OP, UInt64Array),
            DataType::Float32 => compute_op_scalar!($LEFT, $RIGHT, $OP, Float32Array),
            DataType::Float64 => compute_op_scalar!($LEFT, $RIGHT, $OP, Float64Array),
            DataType::Utf8 => compute_utf8_op_scalar!($LEFT, $RIGHT, $OP, StringArray),
            DataType::Timestamp(TimeUnit::Nanosecond, _) => {
                compute_op_scalar!($LEFT, $RIGHT, $OP, TimestampNanosecondArray)
>>>>>>> 63d24bf5
            }
            (DataType::LargeUtf8, Like, DataType::LargeUtf8) => {
                Ok(compute::like::like_utf8::<i64>(
                    lhs.as_any().downcast_ref().unwrap(),
                    rhs.as_any().downcast_ref().unwrap(),
                )
                .map(Arc::new)?)
            }
            (DataType::Utf8, NotLike, DataType::Utf8) => {
                Ok(compute::like::nlike_utf8::<i32>(
                    lhs.as_any().downcast_ref().unwrap(),
                    rhs.as_any().downcast_ref().unwrap(),
                )
                .map(Arc::new)?)
            }
            (DataType::LargeUtf8, NotLike, DataType::LargeUtf8) => {
                Ok(compute::like::nlike_utf8::<i64>(
                    lhs.as_any().downcast_ref().unwrap(),
                    rhs.as_any().downcast_ref().unwrap(),
                )
                .map(Arc::new)?)
            }
            (DataType::Utf8, RegexMatch, DataType::Utf8) => {
                Ok(Arc::new(evaluate_regex::<i32>(lhs, rhs)?))
            }
            (DataType::Utf8, RegexIMatch, DataType::Utf8) => {
                Ok(Arc::new(evaluate_regex_case_insensitive::<i32>(lhs, rhs)?))
            }
<<<<<<< HEAD
            (DataType::Utf8, RegexNotMatch, DataType::Utf8) => {
                let re = evaluate_regex::<i32>(lhs, rhs)?;
                Ok(Arc::new(compute::boolean::not(&re)))
=======
            DataType::Boolean => compute_bool_op_scalar!($LEFT, $RIGHT, $OP, BooleanArray),
            other => Err(DataFusionError::Internal(format!(
                "Data type {:?} not supported for scalar operation '{}' on dyn array",
                other, stringify!($OP)
            ))),
        };
        Some(result)
    }};
}

/// The binary_array_op macro includes types that extend beyond the primitive,
/// such as Utf8 strings.
#[macro_export]
macro_rules! binary_array_op {
    ($LEFT:expr, $RIGHT:expr, $OP:ident) => {{
        match $LEFT.data_type() {
            DataType::Decimal(_,_) => compute_decimal_op!($LEFT, $RIGHT, $OP, DecimalArray),
            DataType::Int8 => compute_op!($LEFT, $RIGHT, $OP, Int8Array),
            DataType::Int16 => compute_op!($LEFT, $RIGHT, $OP, Int16Array),
            DataType::Int32 => compute_op!($LEFT, $RIGHT, $OP, Int32Array),
            DataType::Int64 => compute_op!($LEFT, $RIGHT, $OP, Int64Array),
            DataType::UInt8 => compute_op!($LEFT, $RIGHT, $OP, UInt8Array),
            DataType::UInt16 => compute_op!($LEFT, $RIGHT, $OP, UInt16Array),
            DataType::UInt32 => compute_op!($LEFT, $RIGHT, $OP, UInt32Array),
            DataType::UInt64 => compute_op!($LEFT, $RIGHT, $OP, UInt64Array),
            DataType::Float32 => compute_op!($LEFT, $RIGHT, $OP, Float32Array),
            DataType::Float64 => compute_op!($LEFT, $RIGHT, $OP, Float64Array),
            DataType::Utf8 => compute_utf8_op!($LEFT, $RIGHT, $OP, StringArray),
            DataType::Timestamp(TimeUnit::Nanosecond, _) => {
                compute_op!($LEFT, $RIGHT, $OP, TimestampNanosecondArray)
>>>>>>> 63d24bf5
            }
            (DataType::Utf8, RegexNotIMatch, DataType::Utf8) => {
                let re = evaluate_regex_case_insensitive::<i32>(lhs, rhs)?;
                Ok(Arc::new(compute::boolean::not(&re)))
            }
            (DataType::LargeUtf8, RegexMatch, DataType::LargeUtf8) => {
                Ok(Arc::new(evaluate_regex::<i64>(lhs, rhs)?))
            }
            (DataType::LargeUtf8, RegexIMatch, DataType::LargeUtf8) => {
                Ok(Arc::new(evaluate_regex_case_insensitive::<i64>(lhs, rhs)?))
            }
            (DataType::LargeUtf8, RegexNotMatch, DataType::LargeUtf8) => {
                let re = evaluate_regex::<i64>(lhs, rhs)?;
                Ok(Arc::new(compute::boolean::not(&re)))
            }
            (DataType::LargeUtf8, RegexNotIMatch, DataType::LargeUtf8) => {
                let re = evaluate_regex_case_insensitive::<i64>(lhs, rhs)?;
                Ok(Arc::new(compute::boolean::not(&re)))
            }
            (lhs, op, rhs) => Err(DataFusionError::Internal(format!(
                "Cannot evaluate binary expression {:?} with types {:?} and {:?}",
                op, lhs, rhs
            ))),
        }
    }
}

macro_rules! dyn_compute_scalar {
    ($lhs:expr, $op:ident, $rhs:expr, $ty:ty) => {{
        Arc::new(compute::arithmetics::basic::$op::<$ty>(
            $lhs.as_any().downcast_ref().unwrap(),
            &$rhs.clone().try_into().unwrap(),
        ))
    }};
}

#[inline]
fn evaluate_regex_scalar<O: Offset>(
    values: &dyn Array,
    regex: &ScalarValue,
) -> Result<BooleanArray> {
    let values = values.as_any().downcast_ref().unwrap();
    let regex = match regex {
        ScalarValue::Utf8(Some(s)) | ScalarValue::LargeUtf8(Some(s)) => s.as_str(),
        _ => {
            return Err(DataFusionError::Plan(format!(
                "Regex pattern is not a valid string, got: {:?}",
                regex,
            )));
        }
    };
    Ok(compute::regex_match::regex_match_scalar::<O>(
        values, regex,
    )?)
}

#[inline]
fn evaluate_regex_scalar_case_insensitive<O: Offset>(
    values: &dyn Array,
    regex: &ScalarValue,
) -> Result<BooleanArray> {
    let values = values.as_any().downcast_ref().unwrap();
    let regex = match regex {
        ScalarValue::Utf8(Some(s)) | ScalarValue::LargeUtf8(Some(s)) => s.as_str(),
        _ => {
            return Err(DataFusionError::Plan(format!(
                "Regex pattern is not a valid string, got: {:?}",
                regex,
            )));
        }
    };
    Ok(compute::regex_match::regex_match_scalar::<O>(
        values,
        &format!("(?i){}", regex),
    )?)
}

macro_rules! with_match_primitive_type {(
    $key_type:expr, | $_:tt $T:ident | $($body:tt)*
) => ({
    macro_rules! __with_ty__ {( $_ $T:ident ) => ( $($body)* )}
    match $key_type {
        DataType::Int8 => Some(__with_ty__! { i8 }),
        DataType::Int16 => Some(__with_ty__! { i16 }),
        DataType::Int32 => Some(__with_ty__! { i32 }),
        DataType::Int64 => Some(__with_ty__! { i64 }),
        DataType::UInt8 => Some(__with_ty__! { u8 }),
        DataType::UInt16 => Some(__with_ty__! { u16 }),
        DataType::UInt32 => Some(__with_ty__! { u32 }),
        DataType::UInt64 => Some(__with_ty__! { u64 }),
        DataType::Float32 => Some(__with_ty__! { f32 }),
        DataType::Float64 => Some(__with_ty__! { f64 }),
        _ => None,
    }
})}

fn evaluate_scalar(
    lhs: &dyn Array,
    op: &Operator,
    rhs: &ScalarValue,
) -> Result<Option<Arc<dyn Array>>> {
    use Operator::*;
    if matches!(op, Plus | Minus | Divide | Multiply | Modulo) {
        Ok(match op {
            Plus => {
                with_match_primitive_type!(lhs.data_type(), |$T| {
                    dyn_compute_scalar!(lhs, add_scalar, rhs, $T)
                })
            }
            Minus => {
                with_match_primitive_type!(lhs.data_type(), |$T| {
                    dyn_compute_scalar!(lhs, sub_scalar, rhs, $T)
                })
            }
            Divide => {
                with_match_primitive_type!(lhs.data_type(), |$T| {
                    dyn_compute_scalar!(lhs, div_scalar, rhs, $T)
                })
            }
            Multiply => {
                with_match_primitive_type!(lhs.data_type(), |$T| {
                    dyn_compute_scalar!(lhs, mul_scalar, rhs, $T)
                })
            }
            Modulo => {
                with_match_primitive_type!(lhs.data_type(), |$T| {
                    dyn_compute_scalar!(lhs, rem_scalar, rhs, $T)
                })
            }
            _ => None, // fall back to default comparison below
        })
    } else if matches!(op, Eq | NotEq | Lt | LtEq | Gt | GtEq) {
        let rhs: Result<Box<dyn Scalar>> = rhs.try_into();
        match rhs {
            Ok(rhs) => {
                let arr = match op {
                    Operator::Eq => compute::comparison::eq_scalar(lhs, &*rhs),
                    Operator::NotEq => compute::comparison::neq_scalar(lhs, &*rhs),
                    Operator::Lt => compute::comparison::lt_scalar(lhs, &*rhs),
                    Operator::LtEq => compute::comparison::lt_eq_scalar(lhs, &*rhs),
                    Operator::Gt => compute::comparison::gt_scalar(lhs, &*rhs),
                    Operator::GtEq => compute::comparison::gt_eq_scalar(lhs, &*rhs),
                    _ => unreachable!(),
                };
                Ok(Some(Arc::new(arr) as Arc<dyn Array>))
            }
            Err(_) => {
                // fall back to default comparison below
                Ok(None)
            }
        }
    } else if matches!(op, Or | And) {
        // TODO: optimize scalar Or | And
        Ok(None)
    } else {
        match (lhs.data_type(), op) {
            (DataType::Utf8, RegexMatch) => {
                Ok(Some(Arc::new(evaluate_regex_scalar::<i32>(lhs, rhs)?)))
            }
            (DataType::Utf8, RegexIMatch) => Ok(Some(Arc::new(
                evaluate_regex_scalar_case_insensitive::<i32>(lhs, rhs)?,
            ))),
            (DataType::Utf8, RegexNotMatch) => Ok(Some(Arc::new(compute::boolean::not(
                &evaluate_regex_scalar::<i32>(lhs, rhs)?,
            )))),
            (DataType::Utf8, RegexNotIMatch) => {
                Ok(Some(Arc::new(compute::boolean::not(
                    &evaluate_regex_scalar_case_insensitive::<i32>(lhs, rhs)?,
                ))))
            }
            (DataType::LargeUtf8, RegexMatch) => {
                Ok(Some(Arc::new(evaluate_regex_scalar::<i64>(lhs, rhs)?)))
            }
            (DataType::LargeUtf8, RegexIMatch) => Ok(Some(Arc::new(
                evaluate_regex_scalar_case_insensitive::<i64>(lhs, rhs)?,
            ))),
            (DataType::LargeUtf8, RegexNotMatch) => Ok(Some(Arc::new(
                compute::boolean::not(&evaluate_regex_scalar::<i64>(lhs, rhs)?),
            ))),
            (DataType::LargeUtf8, RegexNotIMatch) => {
                Ok(Some(Arc::new(compute::boolean::not(
                    &evaluate_regex_scalar_case_insensitive::<i64>(lhs, rhs)?,
                ))))
            }
            _ => Ok(None),
        }
    }
}

fn evaluate_inverse_scalar(
    lhs: &ScalarValue,
    op: &Operator,
    rhs: &dyn Array,
) -> Result<Option<Arc<dyn Array>>> {
    use Operator::*;
    match op {
        Lt => evaluate_scalar(rhs, &Gt, lhs),
        Gt => evaluate_scalar(rhs, &Lt, lhs),
        GtEq => evaluate_scalar(rhs, &LtEq, lhs),
        LtEq => evaluate_scalar(rhs, &GtEq, lhs),
        Eq => evaluate_scalar(rhs, &Eq, lhs),
        NotEq => evaluate_scalar(rhs, &NotEq, lhs),
        Plus => evaluate_scalar(rhs, &Plus, lhs),
        Multiply => evaluate_scalar(rhs, &Multiply, lhs),
        _ => Ok(None),
    }
}

<<<<<<< HEAD
/// Coercion rules for all binary operators. Returns the output type
/// of applying `op` to an argument of `lhs_type` and `rhs_type`.
fn common_binary_type(
    lhs_type: &DataType,
    op: &Operator,
    rhs_type: &DataType,
) -> Result<DataType> {
    // This result MUST be compatible with `binary_coerce`
    let result = match op {
        Operator::And | Operator::Or => match (lhs_type, rhs_type) {
            // logical binary boolean operators can only be evaluated in bools
            (DataType::Boolean, DataType::Boolean) => Some(DataType::Boolean),
            _ => None,
        },
        // logical equality operators have their own rules, and always return a boolean
        Operator::Eq | Operator::NotEq => eq_coercion(lhs_type, rhs_type),
        // "like" operators operate on strings and always return a boolean
        Operator::Like | Operator::NotLike => like_coercion(lhs_type, rhs_type),
        // order-comparison operators have their own rules
        Operator::Lt | Operator::Gt | Operator::GtEq | Operator::LtEq => {
            order_coercion(lhs_type, rhs_type)
        }
        // for math expressions, the final value of the coercion is also the return type
        // because coercion favours higher information types
        Operator::Plus
        | Operator::Minus
        | Operator::Modulo
        | Operator::Divide
        | Operator::Multiply => numerical_coercion(lhs_type, rhs_type),
        Operator::RegexMatch
        | Operator::RegexIMatch
        | Operator::RegexNotMatch
        | Operator::RegexNotIMatch => string_coercion(lhs_type, rhs_type),
        Operator::IsDistinctFrom | Operator::IsNotDistinctFrom => {
            eq_coercion(lhs_type, rhs_type)
        }
    };

    // re-write the error message of failed coercions to include the operator's information
    match result {
        None => Err(DataFusionError::Plan(
            format!(
                "'{:?} {} {:?}' can't be evaluated because there isn't a common type to coerce the types to",
                lhs_type, op, rhs_type
            ),
        )),
        Some(t) => Ok(t)
    }
}

=======
>>>>>>> 63d24bf5
/// Returns the return type of a binary operator or an error when the binary operator cannot
/// perform the computation between the argument's types, even after type coercion.
///
/// This function makes some assumptions about the underlying available computations.
pub fn binary_operator_data_type(
    lhs_type: &DataType,
    op: &Operator,
    rhs_type: &DataType,
) -> Result<DataType> {
    // validate that it is possible to perform the operation on incoming types.
    // (or the return datatype cannot be inferred)
    let result_type = coerce_types(lhs_type, op, rhs_type)?;

    match op {
        // operators that return a boolean
        Operator::Eq
        | Operator::NotEq
        | Operator::And
        | Operator::Or
        | Operator::Like
        | Operator::NotLike
        | Operator::Lt
        | Operator::Gt
        | Operator::GtEq
        | Operator::LtEq
        | Operator::RegexMatch
        | Operator::RegexIMatch
        | Operator::RegexNotMatch
        | Operator::RegexNotIMatch
        | Operator::IsDistinctFrom
        | Operator::IsNotDistinctFrom => Ok(DataType::Boolean),
        // math operations return the same value as the common coerced type
        Operator::Plus
        | Operator::Minus
        | Operator::Divide
        | Operator::Multiply
        | Operator::Modulo => Ok(result_type),
    }
}

impl PhysicalExpr for BinaryExpr {
    /// Return a reference to Any that can be used for downcasting
    fn as_any(&self) -> &dyn Any {
        self
    }

    fn data_type(&self, input_schema: &Schema) -> Result<DataType> {
        binary_operator_data_type(
            &self.left.data_type(input_schema)?,
            &self.op,
            &self.right.data_type(input_schema)?,
        )
    }

    fn nullable(&self, input_schema: &Schema) -> Result<bool> {
        Ok(self.left.nullable(input_schema)? || self.right.nullable(input_schema)?)
    }

    fn evaluate(&self, batch: &RecordBatch) -> Result<ColumnarValue> {
        let left_value = self.left.evaluate(batch)?;
        let right_value = self.right.evaluate(batch)?;
        let left_data_type = left_value.data_type();
        let right_data_type = right_value.data_type();

        if left_data_type != right_data_type {
            return Err(DataFusionError::Internal(format!(
                "Cannot evaluate binary expression {:?} with types {:?} and {:?}",
                self.op, left_data_type, right_data_type
            )));
        }

        // Attempt to use special kernels if one input is scalar and the other is an array
        let scalar_result = match (&left_value, &right_value) {
            (ColumnarValue::Array(array), ColumnarValue::Scalar(scalar)) => {
                evaluate_scalar(array.as_ref(), &self.op, scalar)
            }
            (ColumnarValue::Scalar(scalar), ColumnarValue::Array(array)) => {
                evaluate_inverse_scalar(scalar, &self.op, array.as_ref())
            }
            (_, _) => Ok(None),
        }?;

        if let Some(result) = scalar_result {
            return Ok(ColumnarValue::Array(result));
        }

        // if both arrays or both literals - extract arrays and continue execution
        let (left, right) = (
            left_value.into_array(batch.num_rows()),
            right_value.into_array(batch.num_rows()),
        );
<<<<<<< HEAD

        let result = evaluate(left.as_ref(), &self.op, right.as_ref());
        result.map(|a| ColumnarValue::Array(a))
=======
        self.evaluate_with_resolved_args(left, &left_data_type, right, &right_data_type)
            .map(|a| ColumnarValue::Array(a))
    }
}

impl BinaryExpr {
    /// Evaluate the expression of the left input is an array and
    /// right is literal - use scalar operations
    fn evaluate_array_scalar(
        &self,
        array: &ArrayRef,
        scalar: &ScalarValue,
    ) -> Result<Option<Result<ArrayRef>>> {
        let scalar_result = match &self.op {
            Operator::Lt => binary_array_op_scalar!(array, scalar.clone(), lt),
            Operator::LtEq => {
                binary_array_op_scalar!(array, scalar.clone(), lt_eq)
            }
            Operator::Gt => binary_array_op_scalar!(array, scalar.clone(), gt),
            Operator::GtEq => {
                binary_array_op_scalar!(array, scalar.clone(), gt_eq)
            }
            Operator::Eq => binary_array_op_scalar!(array, scalar.clone(), eq),
            Operator::NotEq => {
                binary_array_op_scalar!(array, scalar.clone(), neq)
            }
            Operator::Like => {
                binary_string_array_op_scalar!(array, scalar.clone(), like)
            }
            Operator::NotLike => {
                binary_string_array_op_scalar!(array, scalar.clone(), nlike)
            }
            Operator::Plus => {
                binary_primitive_array_op_scalar!(array, scalar.clone(), add)
            }
            Operator::Minus => {
                binary_primitive_array_op_scalar!(array, scalar.clone(), subtract)
            }
            Operator::Multiply => {
                binary_primitive_array_op_scalar!(array, scalar.clone(), multiply)
            }
            Operator::Divide => {
                binary_primitive_array_op_scalar!(array, scalar.clone(), divide)
            }
            Operator::Modulo => {
                binary_primitive_array_op_scalar!(array, scalar.clone(), modulus)
            }
            Operator::RegexMatch => binary_string_array_flag_op_scalar!(
                array,
                scalar.clone(),
                regexp_is_match,
                false,
                false
            ),
            Operator::RegexIMatch => binary_string_array_flag_op_scalar!(
                array,
                scalar.clone(),
                regexp_is_match,
                false,
                true
            ),
            Operator::RegexNotMatch => binary_string_array_flag_op_scalar!(
                array,
                scalar.clone(),
                regexp_is_match,
                true,
                false
            ),
            Operator::RegexNotIMatch => binary_string_array_flag_op_scalar!(
                array,
                scalar.clone(),
                regexp_is_match,
                true,
                true
            ),
            // if scalar operation is not supported - fallback to array implementation
            _ => None,
        };

        Ok(scalar_result)
    }

    /// Evaluate the expression if the left input is a literal and the
    /// right is an array - reverse operator and parameters
    fn evaluate_scalar_array(
        &self,
        scalar: &ScalarValue,
        array: &ArrayRef,
    ) -> Result<Option<Result<ArrayRef>>> {
        let scalar_result = match &self.op {
            Operator::Lt => binary_array_op_scalar!(array, scalar.clone(), gt),
            Operator::LtEq => binary_array_op_scalar!(array, scalar.clone(), gt_eq),
            Operator::Gt => binary_array_op_scalar!(array, scalar.clone(), lt),
            Operator::GtEq => binary_array_op_scalar!(array, scalar.clone(), lt_eq),
            Operator::Eq => binary_array_op_scalar!(array, scalar.clone(), eq),
            Operator::NotEq => {
                binary_array_op_scalar!(array, scalar.clone(), neq)
            }
            // if scalar operation is not supported - fallback to array implementation
            _ => None,
        };
        Ok(scalar_result)
    }

    fn evaluate_with_resolved_args(
        &self,
        left: Arc<dyn Array>,
        left_data_type: &DataType,
        right: Arc<dyn Array>,
        right_data_type: &DataType,
    ) -> Result<ArrayRef> {
        match &self.op {
            Operator::Like => binary_string_array_op!(left, right, like),
            Operator::NotLike => binary_string_array_op!(left, right, nlike),
            Operator::Lt => binary_array_op!(left, right, lt),
            Operator::LtEq => binary_array_op!(left, right, lt_eq),
            Operator::Gt => binary_array_op!(left, right, gt),
            Operator::GtEq => binary_array_op!(left, right, gt_eq),
            Operator::Eq => binary_array_op!(left, right, eq),
            Operator::NotEq => binary_array_op!(left, right, neq),
            Operator::IsDistinctFrom => binary_array_op!(left, right, is_distinct_from),
            Operator::IsNotDistinctFrom => {
                binary_array_op!(left, right, is_not_distinct_from)
            }
            Operator::Plus => binary_primitive_array_op!(left, right, add),
            Operator::Minus => binary_primitive_array_op!(left, right, subtract),
            Operator::Multiply => binary_primitive_array_op!(left, right, multiply),
            Operator::Divide => binary_primitive_array_op!(left, right, divide),
            Operator::Modulo => binary_primitive_array_op!(left, right, modulus),
            Operator::And => {
                if left_data_type == &DataType::Boolean {
                    boolean_op!(left, right, and_kleene)
                } else {
                    return Err(DataFusionError::Internal(format!(
                        "Cannot evaluate binary expression {:?} with types {:?} and {:?}",
                        self.op,
                        left.data_type(),
                        right.data_type()
                    )));
                }
            }
            Operator::Or => {
                if left_data_type == &DataType::Boolean {
                    boolean_op!(left, right, or_kleene)
                } else {
                    return Err(DataFusionError::Internal(format!(
                        "Cannot evaluate binary expression {:?} with types {:?} and {:?}",
                        self.op, left_data_type, right_data_type
                    )));
                }
            }
            Operator::RegexMatch => {
                binary_string_array_flag_op!(left, right, regexp_is_match, false, false)
            }
            Operator::RegexIMatch => {
                binary_string_array_flag_op!(left, right, regexp_is_match, false, true)
            }
            Operator::RegexNotMatch => {
                binary_string_array_flag_op!(left, right, regexp_is_match, true, false)
            }
            Operator::RegexNotIMatch => {
                binary_string_array_flag_op!(left, right, regexp_is_match, true, true)
            }
        }
>>>>>>> 63d24bf5
    }
}

fn is_distinct_from_primitive<T: NativeType>(
    left: &dyn Array,
    right: &dyn Array,
) -> BooleanArray {
    let left = left
        .as_any()
        .downcast_ref::<PrimitiveArray<T>>()
        .expect("distinct_from op failed to downcast to primitive array");
    let right = right
        .as_any()
        .downcast_ref::<PrimitiveArray<T>>()
        .expect("distinct_from op failed to downcast to primitive array");
    left.iter()
        .zip(right.iter())
        .map(|(x, y)| Some(x != y))
        .collect()
}

fn is_not_distinct_from_primitive<T: NativeType>(
    left: &dyn Array,
    right: &dyn Array,
) -> BooleanArray {
    let left = left
        .as_any()
        .downcast_ref::<PrimitiveArray<T>>()
        .expect("not_distinct_from op failed to downcast to primitive array");
    let right = right
        .as_any()
        .downcast_ref::<PrimitiveArray<T>>()
        .expect("not_distinct_from op failed to downcast to primitive array");
    left.iter()
        .zip(right.iter())
        .map(|(x, y)| Some(x == y))
        .collect()
}

fn is_distinct_from_utf8<O: Offset>(left: &dyn Array, right: &dyn Array) -> BooleanArray {
    let left = left
        .as_any()
        .downcast_ref::<Utf8Array<O>>()
        .expect("distinct_from op failed to downcast to utf8 array");
    let right = right
        .as_any()
        .downcast_ref::<Utf8Array<O>>()
        .expect("distinct_from op failed to downcast to utf8 array");
    left.iter()
        .zip(right.iter())
        .map(|(x, y)| Some(x != y))
        .collect()
}

fn is_not_distinct_from_utf8<O: Offset>(
    left: &dyn Array,
    right: &dyn Array,
) -> BooleanArray {
    let left = left
        .as_any()
        .downcast_ref::<Utf8Array<O>>()
        .expect("not_distinct_from op failed to downcast to utf8 array");
    let right = right
        .as_any()
        .downcast_ref::<Utf8Array<O>>()
        .expect("not_distinct_from op failed to downcast to utf8 array");
    left.iter()
        .zip(right.iter())
        .map(|(x, y)| Some(x == y))
        .collect()
}

fn is_distinct_from(left: &dyn Array, right: &dyn Array) -> Result<Arc<dyn Array>> {
    match (left.data_type(), right.data_type()) {
        (DataType::Int8, DataType::Int8) => {
            Ok(Arc::new(is_distinct_from_primitive::<i8>(left, right)))
        }
        (DataType::Int32, DataType::Int32) => {
            Ok(Arc::new(is_distinct_from_primitive::<i32>(left, right)))
        }
        (DataType::Int64, DataType::Int64) => {
            Ok(Arc::new(is_distinct_from_primitive::<i64>(left, right)))
        }
        (DataType::UInt8, DataType::UInt8) => {
            Ok(Arc::new(is_distinct_from_primitive::<u8>(left, right)))
        }
        (DataType::UInt16, DataType::UInt16) => {
            Ok(Arc::new(is_distinct_from_primitive::<u16>(left, right)))
        }
        (DataType::UInt32, DataType::UInt32) => {
            Ok(Arc::new(is_distinct_from_primitive::<u32>(left, right)))
        }
        (DataType::UInt64, DataType::UInt64) => {
            Ok(Arc::new(is_distinct_from_primitive::<u64>(left, right)))
        }
        (DataType::Float32, DataType::Float32) => {
            Ok(Arc::new(is_distinct_from_primitive::<f32>(left, right)))
        }
        (DataType::Float64, DataType::Float64) => {
            Ok(Arc::new(is_distinct_from_primitive::<f64>(left, right)))
        }
        (DataType::Boolean, DataType::Boolean) => {
            Ok(Arc::new(is_distinct_from_bool(left, right)))
        }
        (DataType::Utf8, DataType::Utf8) => {
            Ok(Arc::new(is_distinct_from_utf8::<i32>(left, right)))
        }
        (DataType::LargeUtf8, DataType::LargeUtf8) => {
            Ok(Arc::new(is_distinct_from_utf8::<i64>(left, right)))
        }
        (lhs, rhs) => Err(DataFusionError::Internal(format!(
            "Cannot evaluate is_distinct_from expression with types {:?} and {:?}",
            lhs, rhs
        ))),
    }
}

fn is_not_distinct_from(left: &dyn Array, right: &dyn Array) -> Result<Arc<dyn Array>> {
    match (left.data_type(), right.data_type()) {
        (DataType::Int8, DataType::Int8) => {
            Ok(Arc::new(is_not_distinct_from_primitive::<i8>(left, right)))
        }
        (DataType::Int32, DataType::Int32) => {
            Ok(Arc::new(is_not_distinct_from_primitive::<i32>(left, right)))
        }
        (DataType::Int64, DataType::Int64) => {
            Ok(Arc::new(is_not_distinct_from_primitive::<i64>(left, right)))
        }
        (DataType::UInt8, DataType::UInt8) => {
            Ok(Arc::new(is_not_distinct_from_primitive::<u8>(left, right)))
        }
        (DataType::UInt16, DataType::UInt16) => {
            Ok(Arc::new(is_not_distinct_from_primitive::<u16>(left, right)))
        }
        (DataType::UInt32, DataType::UInt32) => {
            Ok(Arc::new(is_not_distinct_from_primitive::<u32>(left, right)))
        }
        (DataType::UInt64, DataType::UInt64) => {
            Ok(Arc::new(is_not_distinct_from_primitive::<u64>(left, right)))
        }
        (DataType::Float32, DataType::Float32) => {
            Ok(Arc::new(is_not_distinct_from_primitive::<f32>(left, right)))
        }
        (DataType::Float64, DataType::Float64) => {
            Ok(Arc::new(is_not_distinct_from_primitive::<f64>(left, right)))
        }
        (DataType::Boolean, DataType::Boolean) => {
            Ok(Arc::new(is_not_distinct_from_bool(left, right)))
        }
        (DataType::Utf8, DataType::Utf8) => {
            Ok(Arc::new(is_not_distinct_from_utf8::<i32>(left, right)))
        }
        (DataType::LargeUtf8, DataType::LargeUtf8) => {
            Ok(Arc::new(is_not_distinct_from_utf8::<i64>(left, right)))
        }
        (lhs, rhs) => Err(DataFusionError::Internal(format!(
            "Cannot evaluate is_not_distinct_from expression with types {:?} and {:?}",
            lhs, rhs
        ))),
    }
}

/// return two physical expressions that are optionally coerced to a
/// common type that the binary operator supports.
fn binary_cast(
    lhs: Arc<dyn PhysicalExpr>,
    op: &Operator,
    rhs: Arc<dyn PhysicalExpr>,
    input_schema: &Schema,
) -> Result<(Arc<dyn PhysicalExpr>, Arc<dyn PhysicalExpr>)> {
    let lhs_type = &lhs.data_type(input_schema)?;
    let rhs_type = &rhs.data_type(input_schema)?;

    let result_type = coerce_types(lhs_type, op, rhs_type)?;

    Ok((
        try_cast(lhs, input_schema, result_type.clone())?,
        try_cast(rhs, input_schema, result_type)?,
    ))
}

/// Create a binary expression whose arguments are correctly coerced.
/// This function errors if it is not possible to coerce the arguments
/// to computational types supported by the operator.
pub fn binary(
    lhs: Arc<dyn PhysicalExpr>,
    op: Operator,
    rhs: Arc<dyn PhysicalExpr>,
    input_schema: &Schema,
) -> Result<Arc<dyn PhysicalExpr>> {
    let (l, r) = binary_cast(lhs, &op, rhs, input_schema)?;
    Ok(Arc::new(BinaryExpr::new(l, op, r)))
}

#[cfg(test)]
mod tests {
<<<<<<< HEAD
    use arrow::datatypes::*;
    use arrow::{array::*, types::NativeType};

    use super::*;
    use crate::error::Result;
    use crate::field_util::SchemaExt;
=======
    use super::*;
    use crate::error::Result;
    use crate::from_slice::FromSlice;
>>>>>>> 63d24bf5
    use crate::physical_plan::expressions::{col, lit};
    use arrow::datatypes::{ArrowNumericType, Field, Int32Type, SchemaRef};
    use arrow::util::display::array_value_to_string;

    // Create a binary expression without coercion. Used here when we do not want to coerce the expressions
    // to valid types. Usage can result in an execution (after plan) error.
    fn binary_simple(
        l: Arc<dyn PhysicalExpr>,
        op: Operator,
        r: Arc<dyn PhysicalExpr>,
        input_schema: &Schema,
    ) -> Arc<dyn PhysicalExpr> {
        binary(l, op, r, input_schema).unwrap()
    }

    #[test]
    fn binary_comparison() -> Result<()> {
        let schema = Schema::new(vec![
            Field::new("a", DataType::Int32, false),
            Field::new("b", DataType::Int32, false),
        ]);
        let a = Int32Array::from_slice(&[1, 2, 3, 4, 5]);
        let b = Int32Array::from_slice(&[1, 2, 4, 8, 16]);

        // expression: "a < b"
        let lt = binary_simple(
            col("a", &schema)?,
            Operator::Lt,
            col("b", &schema)?,
            &schema,
        );
        let batch =
            RecordBatch::try_new(Arc::new(schema), vec![Arc::new(a), Arc::new(b)])?;

        let result = lt.evaluate(&batch)?.into_array(batch.num_rows());
        assert_eq!(result.len(), 5);

        let expected = vec![false, false, true, true, true];
        let result = result
            .as_any()
            .downcast_ref::<BooleanArray>()
            .expect("failed to downcast to BooleanArray");
        for (i, &expected_item) in expected.iter().enumerate().take(5) {
            assert_eq!(result.value(i), expected_item);
        }

        Ok(())
    }

    #[test]
    fn binary_nested() -> Result<()> {
        let schema = Schema::new(vec![
            Field::new("a", DataType::Int32, false),
            Field::new("b", DataType::Int32, false),
        ]);
        let a = Int32Array::from_slice(&[2, 4, 6, 8, 10]);
        let b = Int32Array::from_slice(&[2, 5, 4, 8, 8]);

        // expression: "a < b OR a == b"
        let expr = binary_simple(
            binary_simple(
                col("a", &schema)?,
                Operator::Lt,
                col("b", &schema)?,
                &schema,
            ),
            Operator::Or,
            binary_simple(
                col("a", &schema)?,
                Operator::Eq,
                col("b", &schema)?,
                &schema,
            ),
            &schema,
        );
        let batch =
            RecordBatch::try_new(Arc::new(schema), vec![Arc::new(a), Arc::new(b)])?;

        assert_eq!("a@0 < b@1 OR a@0 = b@1", format!("{}", expr));

        let result = expr.evaluate(&batch)?.into_array(batch.num_rows());
        assert_eq!(result.len(), 5);

        let expected = vec![true, true, false, true, false];
        let result = result
            .as_any()
            .downcast_ref::<BooleanArray>()
            .expect("failed to downcast to BooleanArray");
        for (i, &expected_item) in expected.iter().enumerate().take(5) {
            assert_eq!(result.value(i), expected_item);
        }

        Ok(())
    }

    // runs an end-to-end test of physical type coercion:
    // 1. construct a record batch with two columns of type A and B
    //  (*_ARRAY is the Rust Arrow array type, and *_TYPE is the DataType of the elements)
    // 2. construct a physical expression of A OP B
    // 3. evaluate the expression
    // 4. verify that the resulting expression is of type C
    // 5. verify that the results of evaluation are $VEC
    macro_rules! test_coercion {
        ($A_ARRAY:ident, $B_ARRAY:ident, $OP:expr, $C_ARRAY:ident) => {{
            let schema = Schema::new(vec![
                Field::new("a", $A_ARRAY.data_type().clone(), false),
                Field::new("b", $B_ARRAY.data_type().clone(), false),
            ]);
            // verify that we can construct the expression
            let expression =
                binary(col("a", &schema)?, $OP, col("b", &schema)?, &schema)?;
            let batch = RecordBatch::try_new(
                Arc::new(schema.clone()),
                vec![Arc::new($A_ARRAY), Arc::new($B_ARRAY)],
            )?;

            // verify that the expression's type is correct
            assert_eq!(&expression.data_type(&schema)?, $C_ARRAY.data_type());

            // compute
            let result = expression.evaluate(&batch)?.into_array(batch.num_rows());

            // verify that the array is equal
            assert_eq!($C_ARRAY, result.as_ref());
        }};
    }

    #[test]
    fn test_type_coersion() -> Result<()> {
        let a = Int32Array::from_slice(&[1, 2]);
        let b = UInt32Array::from_slice(&[1, 2]);
        let c = Int32Array::from_slice(&[2, 4]);
        test_coercion!(a, b, Operator::Plus, c);

        let a = Int32Array::from_slice(&[1]);
        let b = UInt32Array::from_slice(&[1]);
        let c = Int32Array::from_slice(&[2]);
        test_coercion!(a, b, Operator::Plus, c);

        let a = Int32Array::from_slice(&[1]);
        let b = UInt16Array::from_slice(&[1]);
        let c = Int32Array::from_slice(&[2]);
        test_coercion!(a, b, Operator::Plus, c);

        let a = Float32Array::from_slice(&[1.0]);
        let b = UInt16Array::from_slice(&[1]);
        let c = Float32Array::from_slice(&[2.0]);
        test_coercion!(a, b, Operator::Plus, c);

        let a = Float32Array::from_slice(&[1.0]);
        let b = UInt16Array::from_slice(&[1]);
        let c = Float32Array::from_slice(&[1.0]);
        test_coercion!(a, b, Operator::Multiply, c);

        let a = Utf8Array::<i32>::from_slice(&["hello world"]);
        let b = Utf8Array::<i32>::from_slice(&["%hello%"]);
        let c = BooleanArray::from_slice(&[true]);
        test_coercion!(a, b, Operator::Like, c);

        let a = Utf8Array::<i32>::from_slice(&["1994-12-13"]);
        let b = Int32Array::from_slice(&[9112]).to(DataType::Date32);
        let c = BooleanArray::from_slice(&[true]);
        test_coercion!(a, b, Operator::Eq, c);

        let a = Utf8Array::<i32>::from_slice(&["1994-12-13", "1995-01-26"]);
        let b = Int32Array::from_slice(&[9113, 9154]).to(DataType::Date32);
        let c = BooleanArray::from_slice(&[true, false]);
        test_coercion!(a, b, Operator::Lt, c);

        let a =
            Utf8Array::<i32>::from_slice(&["1994-12-13T12:34:56", "1995-01-26T01:23:45"]);
        let b =
            Int64Array::from_slice(&[787322096000, 791083425000]).to(DataType::Date64);
        let c = BooleanArray::from_slice(&[true, true]);
        test_coercion!(a, b, Operator::Eq, c);

        let a =
            Utf8Array::<i32>::from_slice(&["1994-12-13T12:34:56", "1995-01-26T01:23:45"]);
        let b =
            Int64Array::from_slice(&[787322096001, 791083424999]).to(DataType::Date64);
        let c = BooleanArray::from_slice(&[true, false]);
        test_coercion!(a, b, Operator::Lt, c);

        let a = Utf8Array::<i32>::from_slice(["abc"; 5]);
        let b = Utf8Array::<i32>::from_slice(["^a", "^A", "(b|d)", "(B|D)", "^(b|c)"]);
        let c = BooleanArray::from_slice(&[true, false, true, false, false]);
        test_coercion!(a, b, Operator::RegexMatch, c);

        let a = Utf8Array::<i32>::from_slice(["abc"; 5]);
        let b = Utf8Array::<i32>::from_slice(["^a", "^A", "(b|d)", "(B|D)", "^(b|c)"]);
        let c = BooleanArray::from_slice(&[true, true, true, true, false]);
        test_coercion!(a, b, Operator::RegexIMatch, c);

        let a = Utf8Array::<i32>::from_slice(["abc"; 5]);
        let b = Utf8Array::<i32>::from_slice(["^a", "^A", "(b|d)", "(B|D)", "^(b|c)"]);
        let c = BooleanArray::from_slice(&[false, true, false, true, true]);
        test_coercion!(a, b, Operator::RegexNotMatch, c);

        let a = Utf8Array::<i32>::from_slice(["abc"; 5]);
        let b = Utf8Array::<i32>::from_slice(["^a", "^A", "(b|d)", "(B|D)", "^(b|c)"]);
        let c = BooleanArray::from_slice(&[false, false, false, false, true]);
        test_coercion!(a, b, Operator::RegexNotIMatch, c);

        let a = Utf8Array::<i64>::from_slice(["abc"; 5]);
        let b = Utf8Array::<i64>::from_slice(["^a", "^A", "(b|d)", "(B|D)", "^(b|c)"]);
        let c = BooleanArray::from_slice(&[true, false, true, false, false]);
        test_coercion!(a, b, Operator::RegexMatch, c);

        let a = Utf8Array::<i64>::from_slice(["abc"; 5]);
        let b = Utf8Array::<i64>::from_slice(["^a", "^A", "(b|d)", "(B|D)", "^(b|c)"]);
        let c = BooleanArray::from_slice(&[true, true, true, true, false]);
        test_coercion!(a, b, Operator::RegexIMatch, c);

        let a = Utf8Array::<i64>::from_slice(["abc"; 5]);
        let b = Utf8Array::<i64>::from_slice(["^a", "^A", "(b|d)", "(B|D)", "^(b|c)"]);
        let c = BooleanArray::from_slice(&[false, true, false, true, true]);
        test_coercion!(a, b, Operator::RegexNotMatch, c);

        let a = Utf8Array::<i64>::from_slice(["abc"; 5]);
        let b = Utf8Array::<i64>::from_slice(["^a", "^A", "(b|d)", "(B|D)", "^(b|c)"]);
        let c = BooleanArray::from_slice(&[false, false, false, false, true]);
        test_coercion!(a, b, Operator::RegexNotIMatch, c);
        Ok(())
    }

    // Note it would be nice to use the same test_coercion macro as
    // above, but sadly the type of the values of the dictionary are
    // not encoded in the rust type of the DictionaryArray. Thus there
    // is no way at the time of this writing to create a dictionary
    // array using the `From` trait
    #[test]
    fn test_dictionary_type_to_array_coersion() -> Result<()> {
        // Test string  a string dictionary

        let data = vec![Some("one"), None, Some("three"), Some("four")];

        let mut dict_array = MutableDictionaryArray::<i32, MutableUtf8Array<i32>>::new();
        dict_array.try_extend(data)?;
        let dict_array = dict_array.into_arc();

        let str_array =
            Utf8Array::<i32>::from(&[Some("not one"), Some("two"), None, Some("four")]);

        let schema = Arc::new(Schema::new(vec![
            Field::new("dict", dict_array.data_type().clone(), true),
            Field::new("str", str_array.data_type().clone(), true),
        ]));

        let batch =
            RecordBatch::try_new(schema.clone(), vec![dict_array, Arc::new(str_array)])?;

        let expected = BooleanArray::from(&[Some(false), None, None, Some(true)]);

        // Test 1: dict = str

        // verify that we can construct the expression
        let expression = binary(
            col("dict", &schema)?,
            Operator::Eq,
            col("str", &schema)?,
            &schema,
        )?;
        assert_eq!(expression.data_type(&schema)?, DataType::Boolean);

        // evaluate and verify the result type matched
        let result = expression.evaluate(&batch)?.into_array(batch.num_rows());
        assert_eq!(result.data_type(), &DataType::Boolean);

        // verify that the result itself is correct
        assert_eq!(expected, result.as_ref());

        // Test 2: now test the other direction
        // str = dict

        // verify that we can construct the expression
        let expression = binary(
            col("str", &schema)?,
            Operator::Eq,
            col("dict", &schema)?,
            &schema,
        )?;
        assert_eq!(expression.data_type(&schema)?, DataType::Boolean);

        // evaluate and verify the result type matched
        let result = expression.evaluate(&batch)?.into_array(batch.num_rows());
        assert_eq!(result.data_type(), &DataType::Boolean);

        // verify that the result itself is correct
        assert_eq!(expected, result.as_ref());

        Ok(())
    }

    #[test]
    fn plus_op() -> Result<()> {
        let schema = Schema::new(vec![
            Field::new("a", DataType::Int32, false),
            Field::new("b", DataType::Int32, false),
        ]);
        let a = Int32Array::from_slice(&[1, 2, 3, 4, 5]);
        let b = Int32Array::from_slice(&[1, 2, 4, 8, 16]);

        apply_arithmetic::<i32>(
            Arc::new(schema),
            vec![Arc::new(a), Arc::new(b)],
            Operator::Plus,
            Int32Array::from_slice(&[2, 4, 7, 12, 21]),
        )?;

        Ok(())
    }

    #[test]
    fn minus_op() -> Result<()> {
        let schema = Arc::new(Schema::new(vec![
            Field::new("a", DataType::Int32, false),
            Field::new("b", DataType::Int32, false),
        ]));
        let a = Arc::new(Int32Array::from_slice(&[1, 2, 4, 8, 16]));
        let b = Arc::new(Int32Array::from_slice(&[1, 2, 3, 4, 5]));

        apply_arithmetic::<i32>(
            schema.clone(),
            vec![a.clone(), b.clone()],
            Operator::Minus,
            Int32Array::from_slice(&[0, 0, 1, 4, 11]),
        )?;

        // should handle have negative values in result (for signed)
        apply_arithmetic::<i32>(
            schema,
            vec![b, a],
            Operator::Minus,
            Int32Array::from_slice(&[0, 0, -1, -4, -11]),
        )?;

        Ok(())
    }

    #[test]
    fn multiply_op() -> Result<()> {
        let schema = Arc::new(Schema::new(vec![
            Field::new("a", DataType::Int32, false),
            Field::new("b", DataType::Int32, false),
        ]));
        let a = Arc::new(Int32Array::from_slice(&[4, 8, 16, 32, 64]));
        let b = Arc::new(Int32Array::from_slice(&[2, 4, 8, 16, 32]));

        apply_arithmetic::<i32>(
            schema,
            vec![a, b],
            Operator::Multiply,
            Int32Array::from_slice(&[8, 32, 128, 512, 2048]),
        )?;

        Ok(())
    }

    #[test]
    fn divide_op() -> Result<()> {
        let schema = Arc::new(Schema::new(vec![
            Field::new("a", DataType::Int32, false),
            Field::new("b", DataType::Int32, false),
        ]));
        let a = Arc::new(Int32Array::from_slice(&[8, 32, 128, 512, 2048]));
        let b = Arc::new(Int32Array::from_slice(&[2, 4, 8, 16, 32]));

        apply_arithmetic::<i32>(
            schema,
            vec![a, b],
            Operator::Divide,
            Int32Array::from_slice(&[4, 8, 16, 32, 64]),
        )?;

        Ok(())
    }

<<<<<<< HEAD
    fn apply_arithmetic<T: NativeType>(
        schema: Arc<Schema>,
        data: Vec<Arc<dyn Array>>,
=======
    #[test]
    fn modulus_op() -> Result<()> {
        let schema = Arc::new(Schema::new(vec![
            Field::new("a", DataType::Int32, false),
            Field::new("b", DataType::Int32, false),
        ]));
        let a = Arc::new(Int32Array::from_slice(&[8, 32, 128, 512, 2048]));
        let b = Arc::new(Int32Array::from_slice(&[2, 4, 7, 14, 32]));

        apply_arithmetic::<Int32Type>(
            schema,
            vec![a, b],
            Operator::Modulo,
            Int32Array::from_slice(&[0, 0, 2, 8, 0]),
        )?;

        Ok(())
    }

    fn apply_arithmetic<T: ArrowNumericType>(
        schema: SchemaRef,
        data: Vec<ArrayRef>,
>>>>>>> 63d24bf5
        op: Operator,
        expected: PrimitiveArray<T>,
    ) -> Result<()> {
        let arithmetic_op =
            binary_simple(col("a", &schema)?, op, col("b", &schema)?, &schema);
        let batch = RecordBatch::try_new(schema, data)?;
        let result = arithmetic_op.evaluate(&batch)?.into_array(batch.num_rows());

        assert_eq!(expected, result.as_ref());
        Ok(())
    }

    fn apply_logic_op(
<<<<<<< HEAD
        schema: Arc<Schema>,
        left: BooleanArray,
        right: BooleanArray,
=======
        schema: &SchemaRef,
        left: &ArrayRef,
        right: &ArrayRef,
>>>>>>> 63d24bf5
        op: Operator,
        expected: BooleanArray,
    ) -> Result<()> {
        let arithmetic_op =
            binary_simple(col("a", schema)?, op, col("b", schema)?, schema);
        let data: Vec<ArrayRef> = vec![left.clone(), right.clone()];
        let batch = RecordBatch::try_new(schema.clone(), data)?;
        let result = arithmetic_op.evaluate(&batch)?.into_array(batch.num_rows());

        assert_eq!(expected, result.as_ref());
        Ok(())
    }

    #[test]
    fn modulus_op() -> Result<()> {
        let schema = Arc::new(Schema::new(vec![
            Field::new("a", DataType::Int32, false),
            Field::new("b", DataType::Int32, false),
        ]));
        let a = Arc::new(Int32Array::from_slice(&[8, 32, 128, 512, 2048]));
        let b = Arc::new(Int32Array::from_slice(&[2, 4, 7, 14, 32]));

        apply_arithmetic::<i32>(
            schema,
            vec![a, b],
            Operator::Modulo,
            Int32Array::from_slice(&[0, 0, 2, 8, 0]),
        )?;

        Ok(())
    }

    // Test `scalar <op> arr` produces expected
    fn apply_logic_op_scalar_arr(
        schema: &SchemaRef,
        scalar: &ScalarValue,
        arr: &ArrayRef,
        op: Operator,
        expected: &BooleanArray,
    ) -> Result<()> {
        let scalar = lit(scalar.clone());

        let arithmetic_op = binary_simple(scalar, op, col("a", schema)?, schema);
        let batch = RecordBatch::try_new(Arc::clone(schema), vec![Arc::clone(arr)])?;
        let result = arithmetic_op.evaluate(&batch)?.into_array(batch.num_rows());
        assert_eq!(result.as_ref(), expected as &dyn Array);

        Ok(())
    }

    // Test `arr <op> scalar` produces expected
    fn apply_logic_op_arr_scalar(
        schema: &SchemaRef,
        arr: &ArrayRef,
        scalar: &ScalarValue,
        op: Operator,
        expected: &BooleanArray,
    ) -> Result<()> {
        let scalar = lit(scalar.clone());

        let arithmetic_op = binary_simple(col("a", schema)?, op, scalar, schema);
        let batch = RecordBatch::try_new(Arc::clone(schema), vec![Arc::clone(arr)])?;
        let result = arithmetic_op.evaluate(&batch)?.into_array(batch.num_rows());
        assert_eq!(result.as_ref(), expected as &dyn Array);

        Ok(())
    }

    #[test]
    fn and_with_nulls_op() -> Result<()> {
        let schema = Schema::new(vec![
            Field::new("a", DataType::Boolean, true),
            Field::new("b", DataType::Boolean, true),
        ]);
        let a = Arc::new(BooleanArray::from(vec![
            Some(true),
            Some(false),
            None,
            Some(true),
            Some(false),
            None,
            Some(true),
            Some(false),
            None,
        ])) as ArrayRef;
        let b = Arc::new(BooleanArray::from(vec![
            Some(true),
            Some(true),
            Some(true),
            Some(false),
            Some(false),
            Some(false),
            None,
            None,
            None,
        ])) as ArrayRef;

        let expected = BooleanArray::from(vec![
            Some(true),
            Some(false),
            None,
            Some(false),
            Some(false),
            Some(false),
            None,
            Some(false),
            None,
        ]);
        apply_logic_op(&Arc::new(schema), &a, &b, Operator::And, expected)?;

        Ok(())
    }

    #[test]
    fn or_with_nulls_op() -> Result<()> {
        let schema = Schema::new(vec![
            Field::new("a", DataType::Boolean, true),
            Field::new("b", DataType::Boolean, true),
        ]);
        let a = Arc::new(BooleanArray::from(vec![
            Some(true),
            Some(false),
            None,
            Some(true),
            Some(false),
            None,
            Some(true),
            Some(false),
            None,
        ])) as ArrayRef;
        let b = Arc::new(BooleanArray::from(vec![
            Some(true),
            Some(true),
            Some(true),
            Some(false),
            Some(false),
            Some(false),
            None,
            None,
            None,
        ])) as ArrayRef;

        let expected = BooleanArray::from(vec![
            Some(true),
            Some(true),
            Some(true),
            Some(true),
            Some(false),
            None,
            Some(true),
            None,
            None,
        ]);
        apply_logic_op(&Arc::new(schema), &a, &b, Operator::Or, expected)?;

        Ok(())
    }

    /// Returns (schema, a: BooleanArray, b: BooleanArray) with all possible inputs
    ///
    /// a: [true, true, true,  NULL, NULL, NULL,  false, false, false]
    /// b: [true, NULL, false, true, NULL, false, true,  NULL,  false]
    fn bool_test_arrays() -> (SchemaRef, ArrayRef, ArrayRef) {
        let schema = Schema::new(vec![
            Field::new("a", DataType::Boolean, false),
            Field::new("b", DataType::Boolean, false),
        ]);
        let a: BooleanArray = [
            Some(true),
            Some(true),
            Some(true),
            None,
            None,
            None,
            Some(false),
            Some(false),
            Some(false),
        ]
        .iter()
        .collect();
        let b: BooleanArray = [
            Some(true),
            None,
            Some(false),
            Some(true),
            None,
            Some(false),
            Some(true),
            None,
            Some(false),
        ]
        .iter()
        .collect();
        (Arc::new(schema), Arc::new(a), Arc::new(b))
    }

    /// Returns (schema, BooleanArray) with [true, NULL, false]
    fn scalar_bool_test_array() -> (SchemaRef, ArrayRef) {
        let schema = Schema::new(vec![Field::new("a", DataType::Boolean, false)]);
        let a: BooleanArray = vec![Some(true), None, Some(false)].iter().collect();
        (Arc::new(schema), Arc::new(a))
    }

    #[test]
    fn eq_op_bool() {
        let (schema, a, b) = bool_test_arrays();
        let expected = vec![
            Some(true),
            None,
            Some(false),
            None,
            None,
            None,
            Some(false),
            None,
            Some(true),
        ]
        .iter()
        .collect();
        apply_logic_op(&schema, &a, &b, Operator::Eq, expected).unwrap();
    }

    #[test]
    fn eq_op_bool_scalar() {
        let (schema, a) = scalar_bool_test_array();
        let expected = [Some(true), None, Some(false)].iter().collect();
        apply_logic_op_scalar_arr(
            &schema,
            &ScalarValue::from(true),
            &a,
            Operator::Eq,
            &expected,
        )
        .unwrap();
        apply_logic_op_arr_scalar(
            &schema,
            &a,
            &ScalarValue::from(true),
            Operator::Eq,
            &expected,
        )
        .unwrap();

        let expected = [Some(false), None, Some(true)].iter().collect();
        apply_logic_op_scalar_arr(
            &schema,
            &ScalarValue::from(false),
            &a,
            Operator::Eq,
            &expected,
        )
        .unwrap();
        apply_logic_op_arr_scalar(
            &schema,
            &a,
            &ScalarValue::from(false),
            Operator::Eq,
            &expected,
        )
        .unwrap();
    }

    #[test]
    fn neq_op_bool() {
        let (schema, a, b) = bool_test_arrays();
        let expected = [
            Some(false),
            None,
            Some(true),
            None,
            None,
            None,
            Some(true),
            None,
            Some(false),
        ]
        .iter()
        .collect();
        apply_logic_op(&schema, &a, &b, Operator::NotEq, expected).unwrap();
    }

    #[test]
    fn neq_op_bool_scalar() {
        let (schema, a) = scalar_bool_test_array();
        let expected = [Some(false), None, Some(true)].iter().collect();
        apply_logic_op_scalar_arr(
            &schema,
            &ScalarValue::from(true),
            &a,
            Operator::NotEq,
            &expected,
        )
        .unwrap();
        apply_logic_op_arr_scalar(
            &schema,
            &a,
            &ScalarValue::from(true),
            Operator::NotEq,
            &expected,
        )
        .unwrap();

        let expected = [Some(true), None, Some(false)].iter().collect();
        apply_logic_op_scalar_arr(
            &schema,
            &ScalarValue::from(false),
            &a,
            Operator::NotEq,
            &expected,
        )
        .unwrap();
        apply_logic_op_arr_scalar(
            &schema,
            &a,
            &ScalarValue::from(false),
            Operator::NotEq,
            &expected,
        )
        .unwrap();
    }

    #[test]
    fn lt_op_bool() {
        let (schema, a, b) = bool_test_arrays();
        let expected = [
            Some(false),
            None,
            Some(false),
            None,
            None,
            None,
            Some(true),
            None,
            Some(false),
        ]
        .iter()
        .collect();
        apply_logic_op(&schema, &a, &b, Operator::Lt, expected).unwrap();
    }

    #[test]
    fn lt_op_bool_scalar() {
        let (schema, a) = scalar_bool_test_array();
        let expected = [Some(false), None, Some(false)].iter().collect();
        apply_logic_op_scalar_arr(
            &schema,
            &ScalarValue::from(true),
            &a,
            Operator::Lt,
            &expected,
        )
        .unwrap();

        let expected = [Some(false), None, Some(true)].iter().collect();
        apply_logic_op_arr_scalar(
            &schema,
            &a,
            &ScalarValue::from(true),
            Operator::Lt,
            &expected,
        )
        .unwrap();

        let expected = [Some(true), None, Some(false)].iter().collect();
        apply_logic_op_scalar_arr(
            &schema,
            &ScalarValue::from(false),
            &a,
            Operator::Lt,
            &expected,
        )
        .unwrap();

        let expected = [Some(false), None, Some(false)].iter().collect();
        apply_logic_op_arr_scalar(
            &schema,
            &a,
            &ScalarValue::from(false),
            Operator::Lt,
            &expected,
        )
        .unwrap();
    }

    #[test]
    fn lt_eq_op_bool() {
        let (schema, a, b) = bool_test_arrays();
        let expected = [
            Some(true),
            None,
            Some(false),
            None,
            None,
            None,
            Some(true),
            None,
            Some(true),
        ]
        .iter()
        .collect();
        apply_logic_op(&schema, &a, &b, Operator::LtEq, expected).unwrap();
    }

    #[test]
    fn lt_eq_op_bool_scalar() {
        let (schema, a) = scalar_bool_test_array();
        let expected = [Some(true), None, Some(false)].iter().collect();
        apply_logic_op_scalar_arr(
            &schema,
            &ScalarValue::from(true),
            &a,
            Operator::LtEq,
            &expected,
        )
        .unwrap();

        let expected = [Some(true), None, Some(true)].iter().collect();
        apply_logic_op_arr_scalar(
            &schema,
            &a,
            &ScalarValue::from(true),
            Operator::LtEq,
            &expected,
        )
        .unwrap();

        let expected = [Some(true), None, Some(true)].iter().collect();
        apply_logic_op_scalar_arr(
            &schema,
            &ScalarValue::from(false),
            &a,
            Operator::LtEq,
            &expected,
        )
        .unwrap();

        let expected = [Some(false), None, Some(true)].iter().collect();
        apply_logic_op_arr_scalar(
            &schema,
            &a,
            &ScalarValue::from(false),
            Operator::LtEq,
            &expected,
        )
        .unwrap();
    }

    #[test]
    fn gt_op_bool() {
        let (schema, a, b) = bool_test_arrays();
        let expected = [
            Some(false),
            None,
            Some(true),
            None,
            None,
            None,
            Some(false),
            None,
            Some(false),
        ]
        .iter()
        .collect();
        apply_logic_op(&schema, &a, &b, Operator::Gt, expected).unwrap();
    }

    #[test]
    fn gt_op_bool_scalar() {
        let (schema, a) = scalar_bool_test_array();
        let expected = [Some(false), None, Some(true)].iter().collect();
        apply_logic_op_scalar_arr(
            &schema,
            &ScalarValue::from(true),
            &a,
            Operator::Gt,
            &expected,
        )
        .unwrap();

        let expected = [Some(false), None, Some(false)].iter().collect();
        apply_logic_op_arr_scalar(
            &schema,
            &a,
            &ScalarValue::from(true),
            Operator::Gt,
            &expected,
        )
        .unwrap();

        let expected = [Some(false), None, Some(false)].iter().collect();
        apply_logic_op_scalar_arr(
            &schema,
            &ScalarValue::from(false),
            &a,
            Operator::Gt,
            &expected,
        )
        .unwrap();

        let expected = [Some(true), None, Some(false)].iter().collect();
        apply_logic_op_arr_scalar(
            &schema,
            &a,
            &ScalarValue::from(false),
            Operator::Gt,
            &expected,
        )
        .unwrap();
    }

    #[test]
    fn gt_eq_op_bool() {
        let (schema, a, b) = bool_test_arrays();
        let expected = [
            Some(true),
            None,
            Some(true),
            None,
            None,
            None,
            Some(false),
            None,
            Some(true),
        ]
        .iter()
        .collect();
        apply_logic_op(&schema, &a, &b, Operator::GtEq, expected).unwrap();
    }

    #[test]
    fn gt_eq_op_bool_scalar() {
        let (schema, a) = scalar_bool_test_array();
        let expected = [Some(true), None, Some(true)].iter().collect();
        apply_logic_op_scalar_arr(
            &schema,
            &ScalarValue::from(true),
            &a,
            Operator::GtEq,
            &expected,
        )
        .unwrap();

        let expected = [Some(true), None, Some(false)].iter().collect();
        apply_logic_op_arr_scalar(
            &schema,
            &a,
            &ScalarValue::from(true),
            Operator::GtEq,
            &expected,
        )
        .unwrap();

        let expected = [Some(false), None, Some(true)].iter().collect();
        apply_logic_op_scalar_arr(
            &schema,
            &ScalarValue::from(false),
            &a,
            Operator::GtEq,
            &expected,
        )
        .unwrap();

        let expected = [Some(true), None, Some(true)].iter().collect();
        apply_logic_op_arr_scalar(
            &schema,
            &a,
            &ScalarValue::from(false),
            Operator::GtEq,
            &expected,
        )
        .unwrap();
    }

    #[test]
    fn is_distinct_from_op_bool() {
        let (schema, a, b) = bool_test_arrays();
        let expected = [
            Some(false),
            Some(true),
            Some(true),
            Some(true),
            Some(false),
            Some(true),
            Some(true),
            Some(true),
            Some(false),
        ]
        .iter()
        .collect();
        apply_logic_op(&schema, &a, &b, Operator::IsDistinctFrom, expected).unwrap();
    }

    #[test]
    fn is_not_distinct_from_op_bool() {
        let (schema, a, b) = bool_test_arrays();
        let expected = [
            Some(true),
            Some(false),
            Some(false),
            Some(false),
            Some(true),
            Some(false),
            Some(false),
            Some(false),
            Some(true),
        ]
        .iter()
        .collect();
        apply_logic_op(&schema, &a, &b, Operator::IsNotDistinctFrom, expected).unwrap();
    }

    #[test]
    fn relatively_deeply_nested() {
        // Reproducer for https://github.com/apache/arrow-datafusion/issues/419

        // where even relatively shallow binary expressions overflowed
        // the stack in debug builds

        let input: Vec<_> = vec![1, 2, 3, 4, 5].into_iter().map(Some).collect();
        let a: Int32Array = input.iter().collect();

        let batch = RecordBatch::try_from_iter(vec![("a", Arc::new(a) as _)]).unwrap();
        let schema = batch.schema();

        // build a left deep tree ((((a + a) + a) + a ....
        let tree_depth: i32 = 100;
        let expr = (0..tree_depth)
            .into_iter()
            .map(|_| col("a", schema.as_ref()).unwrap())
            .reduce(|l, r| binary_simple(l, Operator::Plus, r, &schema))
            .unwrap();

        let result = expr
            .evaluate(&batch)
            .expect("evaluation")
            .into_array(batch.num_rows());

        let expected: Int32Array = input
            .into_iter()
            .map(|i| i.map(|i| i * tree_depth))
            .collect();
        assert_eq!(result.as_ref(), &expected as &dyn Array);
    }

    fn create_decimal_array(
        array: &[Option<i128>],
        precision: usize,
        scale: usize,
    ) -> Result<DecimalArray> {
        let mut decimal_builder = DecimalBuilder::new(array.len(), precision, scale);
        for value in array {
            match value {
                None => {
                    decimal_builder.append_null()?;
                }
                Some(v) => {
                    decimal_builder.append_value(*v)?;
                }
            }
        }
        Ok(decimal_builder.finish())
    }

    #[test]
    fn comparison_decimal_op_test() -> Result<()> {
        let value_i128: i128 = 123;
        let decimal_array = create_decimal_array(
            &[
                Some(value_i128),
                None,
                Some(value_i128 - 1),
                Some(value_i128 + 1),
            ],
            25,
            3,
        )?;
        // eq: array = i128
        let result = eq_decimal_scalar(&decimal_array, value_i128)?;
        assert_eq!(
            BooleanArray::from(vec![Some(true), None, Some(false), Some(false)]),
            result
        );
        // neq: array != i128
        let result = neq_decimal_scalar(&decimal_array, value_i128)?;
        assert_eq!(
            BooleanArray::from(vec![Some(false), None, Some(true), Some(true)]),
            result
        );
        // lt: array < i128
        let result = lt_decimal_scalar(&decimal_array, value_i128)?;
        assert_eq!(
            BooleanArray::from(vec![Some(false), None, Some(true), Some(false)]),
            result
        );
        // lt_eq: array <= i128
        let result = lt_eq_decimal_scalar(&decimal_array, value_i128)?;
        assert_eq!(
            BooleanArray::from(vec![Some(true), None, Some(true), Some(false)]),
            result
        );
        // gt: array > i128
        let result = gt_decimal_scalar(&decimal_array, value_i128)?;
        assert_eq!(
            BooleanArray::from(vec![Some(false), None, Some(false), Some(true)]),
            result
        );
        // gt_eq: array >= i128
        let result = gt_eq_decimal_scalar(&decimal_array, value_i128)?;
        assert_eq!(
            BooleanArray::from(vec![Some(true), None, Some(false), Some(true)]),
            result
        );

        let left_decimal_array = decimal_array;
        let right_decimal_array = create_decimal_array(
            &[
                Some(value_i128 - 1),
                Some(value_i128),
                Some(value_i128 + 1),
                Some(value_i128 + 1),
            ],
            25,
            3,
        )?;
        // eq: left == right
        let result = eq_decimal(&left_decimal_array, &right_decimal_array)?;
        assert_eq!(
            BooleanArray::from(vec![Some(false), None, Some(false), Some(true)]),
            result
        );
        // neq: left != right
        let result = neq_decimal(&left_decimal_array, &right_decimal_array)?;
        assert_eq!(
            BooleanArray::from(vec![Some(true), None, Some(true), Some(false)]),
            result
        );
        // lt: left < right
        let result = lt_decimal(&left_decimal_array, &right_decimal_array)?;
        assert_eq!(
            BooleanArray::from(vec![Some(false), None, Some(true), Some(false)]),
            result
        );
        // lt_eq: left <= right
        let result = lt_eq_decimal(&left_decimal_array, &right_decimal_array)?;
        assert_eq!(
            BooleanArray::from(vec![Some(false), None, Some(true), Some(true)]),
            result
        );
        // gt: left > right
        let result = gt_decimal(&left_decimal_array, &right_decimal_array)?;
        assert_eq!(
            BooleanArray::from(vec![Some(true), None, Some(false), Some(false)]),
            result
        );
        // gt_eq: left >= right
        let result = gt_eq_decimal(&left_decimal_array, &right_decimal_array)?;
        assert_eq!(
            BooleanArray::from(vec![Some(true), None, Some(false), Some(true)]),
            result
        );
        // is_distinct: left distinct right
        let result = is_distinct_from_decimal(&left_decimal_array, &right_decimal_array)?;
        assert_eq!(
            BooleanArray::from(vec![Some(true), Some(true), Some(true), Some(false)]),
            result
        );
        // is_distinct: left distinct right
        let result =
            is_not_distinct_from_decimal(&left_decimal_array, &right_decimal_array)?;
        assert_eq!(
            BooleanArray::from(vec![Some(false), Some(false), Some(false), Some(true)]),
            result
        );
        Ok(())
    }

    #[test]
    fn comparison_decimal_expr_test() -> Result<()> {
        let decimal_scalar = ScalarValue::Decimal128(Some(123_456), 10, 3);
        let schema = Arc::new(Schema::new(vec![Field::new("a", DataType::Int64, true)]));
        // scalar == array
        apply_logic_op_scalar_arr(
            &schema,
            &decimal_scalar,
            &(Arc::new(Int64Array::from(vec![Some(124), None])) as ArrayRef),
            Operator::Eq,
            &BooleanArray::from(vec![Some(false), None]),
        )
        .unwrap();

        // array != scalar
        apply_logic_op_arr_scalar(
            &schema,
            &(Arc::new(Int64Array::from(vec![Some(123), None, Some(1)])) as ArrayRef),
            &decimal_scalar,
            Operator::NotEq,
            &BooleanArray::from(vec![Some(true), None, Some(true)]),
        )
        .unwrap();

        // array < scalar
        apply_logic_op_arr_scalar(
            &schema,
            &(Arc::new(Int64Array::from(vec![Some(123), None, Some(124)])) as ArrayRef),
            &decimal_scalar,
            Operator::Lt,
            &BooleanArray::from(vec![Some(true), None, Some(false)]),
        )
        .unwrap();

        // array > scalar
        apply_logic_op_arr_scalar(
            &schema,
            &(Arc::new(Int64Array::from(vec![Some(123), None, Some(124)])) as ArrayRef),
            &decimal_scalar,
            Operator::Gt,
            &BooleanArray::from(vec![Some(false), None, Some(true)]),
        )
        .unwrap();

        let schema =
            Arc::new(Schema::new(vec![Field::new("a", DataType::Float64, true)]));
        // array == scalar
        apply_logic_op_arr_scalar(
            &schema,
            &(Arc::new(Float64Array::from(vec![Some(123.456), None, Some(123.457)]))
                as ArrayRef),
            &decimal_scalar,
            Operator::Eq,
            &BooleanArray::from(vec![Some(true), None, Some(false)]),
        )
        .unwrap();

        // array <= scalar
        apply_logic_op_arr_scalar(
            &schema,
            &(Arc::new(Float64Array::from(vec![
                Some(123.456),
                None,
                Some(123.457),
                Some(123.45),
            ])) as ArrayRef),
            &decimal_scalar,
            Operator::LtEq,
            &BooleanArray::from(vec![Some(true), None, Some(false), Some(true)]),
        )
        .unwrap();
        // array >= scalar
        apply_logic_op_arr_scalar(
            &schema,
            &(Arc::new(Float64Array::from(vec![
                Some(123.456),
                None,
                Some(123.457),
                Some(123.45),
            ])) as ArrayRef),
            &decimal_scalar,
            Operator::GtEq,
            &BooleanArray::from(vec![Some(true), None, Some(true), Some(false)]),
        )
        .unwrap();

        // compare decimal array with other array type
        let schema = Arc::new(Schema::new(vec![
            Field::new("a", DataType::Int64, true),
            Field::new("b", DataType::Decimal(10, 0), true),
        ]));

        let value: i64 = 123;

        let decimal_array = Arc::new(create_decimal_array(
            &[
                Some(value as i128),
                None,
                Some((value - 1) as i128),
                Some((value + 1) as i128),
            ],
            10,
            0,
        )?) as ArrayRef;

        let int64_array = Arc::new(Int64Array::from(vec![
            Some(value),
            Some(value - 1),
            Some(value),
            Some(value + 1),
        ])) as ArrayRef;

        // eq: int64array == decimal array
        apply_logic_op(
            &schema,
            &int64_array,
            &decimal_array,
            Operator::Eq,
            BooleanArray::from(vec![Some(true), None, Some(false), Some(true)]),
        )
        .unwrap();
        // neq: int64array != decimal array
        apply_logic_op(
            &schema,
            &int64_array,
            &decimal_array,
            Operator::NotEq,
            BooleanArray::from(vec![Some(false), None, Some(true), Some(false)]),
        )
        .unwrap();

        let schema = Arc::new(Schema::new(vec![
            Field::new("a", DataType::Float64, true),
            Field::new("b", DataType::Decimal(10, 2), true),
        ]));

        let value: i128 = 123;
        let decimal_array = Arc::new(create_decimal_array(
            &[
                Some(value as i128), // 1.23
                None,
                Some((value - 1) as i128), // 1.22
                Some((value + 1) as i128), // 1.24
            ],
            10,
            2,
        )?) as ArrayRef;
        let float64_array = Arc::new(Float64Array::from(vec![
            Some(1.23),
            Some(1.22),
            Some(1.23),
            Some(1.24),
        ])) as ArrayRef;
        // lt: float64array < decimal array
        apply_logic_op(
            &schema,
            &float64_array,
            &decimal_array,
            Operator::Lt,
            BooleanArray::from(vec![Some(false), None, Some(false), Some(false)]),
        )
        .unwrap();
        // lt_eq: float64array <= decimal array
        apply_logic_op(
            &schema,
            &float64_array,
            &decimal_array,
            Operator::LtEq,
            BooleanArray::from(vec![Some(true), None, Some(false), Some(true)]),
        )
        .unwrap();
        // gt: float64array > decimal array
        apply_logic_op(
            &schema,
            &float64_array,
            &decimal_array,
            Operator::Gt,
            BooleanArray::from(vec![Some(false), None, Some(true), Some(false)]),
        )
        .unwrap();
        apply_logic_op(
            &schema,
            &float64_array,
            &decimal_array,
            Operator::GtEq,
            BooleanArray::from(vec![Some(true), None, Some(true), Some(true)]),
        )
        .unwrap();
        // is distinct: float64array is distinct decimal array
        // TODO: now we do not refactor the `is distinct or is not distinct` rule of coercion.
        // traced by https://github.com/apache/arrow-datafusion/issues/1590
        // the decimal array will be casted to float64array
        apply_logic_op(
            &schema,
            &float64_array,
            &decimal_array,
            Operator::IsDistinctFrom,
            BooleanArray::from(vec![Some(false), Some(true), Some(true), Some(false)]),
        )
        .unwrap();
        // is not distinct
        apply_logic_op(
            &schema,
            &float64_array,
            &decimal_array,
            Operator::IsNotDistinctFrom,
            BooleanArray::from(vec![Some(true), Some(false), Some(false), Some(true)]),
        )
        .unwrap();

        Ok(())
    }

    #[test]
    fn arithmetic_decimal_op_test() -> Result<()> {
        let value_i128: i128 = 123;
        let left_decimal_array = create_decimal_array(
            &[
                Some(value_i128),
                None,
                Some(value_i128 - 1),
                Some(value_i128 + 1),
            ],
            25,
            3,
        )?;
        let right_decimal_array = create_decimal_array(
            &[
                Some(value_i128),
                Some(value_i128),
                Some(value_i128),
                Some(value_i128),
            ],
            25,
            3,
        )?;
        // add
        let result = add_decimal(&left_decimal_array, &right_decimal_array)?;
        let expect =
            create_decimal_array(&[Some(246), None, Some(245), Some(247)], 25, 3)?;
        assert_eq!(expect, result);
        // subtract
        let result = subtract_decimal(&left_decimal_array, &right_decimal_array)?;
        let expect = create_decimal_array(&[Some(0), None, Some(-1), Some(1)], 25, 3)?;
        assert_eq!(expect, result);
        // multiply
        let result = multiply_decimal(&left_decimal_array, &right_decimal_array)?;
        let expect = create_decimal_array(&[Some(15), None, Some(15), Some(15)], 25, 3)?;
        assert_eq!(expect, result);
        // divide
        let left_decimal_array = create_decimal_array(
            &[Some(1234567), None, Some(1234567), Some(1234567)],
            25,
            3,
        )?;
        let right_decimal_array =
            create_decimal_array(&[Some(10), Some(100), Some(55), Some(-123)], 25, 3)?;
        let result = divide_decimal(&left_decimal_array, &right_decimal_array)?;
        let expect = create_decimal_array(
            &[Some(123456700), None, Some(22446672), Some(-10037130)],
            25,
            3,
        )?;
        assert_eq!(expect, result);
        // modulus
        let result = modulus_decimal(&left_decimal_array, &right_decimal_array)?;
        let expect = create_decimal_array(&[Some(7), None, Some(37), Some(16)], 25, 3)?;
        assert_eq!(expect, result);

        Ok(())
    }

    fn apply_arithmetic_op(
        schema: &SchemaRef,
        left: &ArrayRef,
        right: &ArrayRef,
        op: Operator,
        expected: ArrayRef,
    ) -> Result<()> {
        let arithmetic_op =
            binary_simple(col("a", schema)?, op, col("b", schema)?, schema);
        let data: Vec<ArrayRef> = vec![left.clone(), right.clone()];
        let batch = RecordBatch::try_new(schema.clone(), data)?;
        let result = arithmetic_op.evaluate(&batch)?.into_array(batch.num_rows());

        assert_eq!(result.as_ref(), expected.as_ref());
        Ok(())
    }

    #[test]
    fn arithmetic_decimal_expr_test() -> Result<()> {
        let schema = Arc::new(Schema::new(vec![
            Field::new("a", DataType::Int32, true),
            Field::new("b", DataType::Decimal(10, 2), true),
        ]));
        let value: i128 = 123;
        let decimal_array = Arc::new(create_decimal_array(
            &[
                Some(value as i128), // 1.23
                None,
                Some((value - 1) as i128), // 1.22
                Some((value + 1) as i128), // 1.24
            ],
            10,
            2,
        )?) as ArrayRef;
        let int32_array = Arc::new(Int32Array::from(vec![
            Some(123),
            Some(122),
            Some(123),
            Some(124),
        ])) as ArrayRef;

        // add: Int32array add decimal array
        let expect = Arc::new(create_decimal_array(
            &[Some(12423), None, Some(12422), Some(12524)],
            13,
            2,
        )?) as ArrayRef;
        apply_arithmetic_op(
            &schema,
            &int32_array,
            &decimal_array,
            Operator::Plus,
            expect,
        )
        .unwrap();

        // subtract: decimal array subtract int32 array
        let schema = Arc::new(Schema::new(vec![
            Field::new("b", DataType::Int32, true),
            Field::new("a", DataType::Decimal(10, 2), true),
        ]));
        let expect = Arc::new(create_decimal_array(
            &[Some(-12177), None, Some(-12178), Some(-12276)],
            13,
            2,
        )?) as ArrayRef;
        apply_arithmetic_op(
            &schema,
            &int32_array,
            &decimal_array,
            Operator::Minus,
            expect,
        )
        .unwrap();

        // multiply: decimal array multiply int32 array
        let expect = Arc::new(create_decimal_array(
            &[Some(15129), None, Some(15006), Some(15376)],
            21,
            2,
        )?) as ArrayRef;
        apply_arithmetic_op(
            &schema,
            &int32_array,
            &decimal_array,
            Operator::Multiply,
            expect,
        )
        .unwrap();
        // divide: int32 array divide decimal array
        let schema = Arc::new(Schema::new(vec![
            Field::new("a", DataType::Int32, true),
            Field::new("b", DataType::Decimal(10, 2), true),
        ]));
        let expect = Arc::new(create_decimal_array(
            &[
                Some(10000000000000),
                None,
                Some(10081967213114),
                Some(10000000000000),
            ],
            23,
            11,
        )?) as ArrayRef;
        apply_arithmetic_op(
            &schema,
            &int32_array,
            &decimal_array,
            Operator::Divide,
            expect,
        )
        .unwrap();
        // modulus: int32 array modulus decimal array
        let schema = Arc::new(Schema::new(vec![
            Field::new("a", DataType::Int32, true),
            Field::new("b", DataType::Decimal(10, 2), true),
        ]));
        let expect = Arc::new(create_decimal_array(
            &[Some(000), None, Some(100), Some(000)],
            10,
            2,
        )?) as ArrayRef;
        apply_arithmetic_op(
            &schema,
            &int32_array,
            &decimal_array,
            Operator::Modulo,
            expect,
        )
        .unwrap();

        Ok(())
    }
}<|MERGE_RESOLUTION|>--- conflicted
+++ resolved
@@ -19,36 +19,9 @@
 
 use crate::record_batch::RecordBatch;
 use arrow::array::*;
-<<<<<<< HEAD
 use arrow::compute;
 use arrow::datatypes::{DataType, Schema};
-=======
-use arrow::compute::kernels::arithmetic::{
-    add, add_scalar, divide, divide_scalar, modulus, modulus_scalar, multiply,
-    multiply_scalar, subtract, subtract_scalar,
-};
-use arrow::compute::kernels::boolean::{and_kleene, not, or_kleene};
-use arrow::compute::kernels::comparison::{eq, gt, gt_eq, lt, lt_eq, neq};
-use arrow::compute::kernels::comparison::{
-    eq_bool, eq_bool_scalar, gt_bool, gt_bool_scalar, gt_eq_bool, gt_eq_bool_scalar,
-    lt_bool, lt_bool_scalar, lt_eq_bool, lt_eq_bool_scalar, neq_bool, neq_bool_scalar,
-};
-use arrow::compute::kernels::comparison::{
-    eq_scalar, gt_eq_scalar, gt_scalar, lt_eq_scalar, lt_scalar, neq_scalar,
-};
-use arrow::compute::kernels::comparison::{
-    eq_utf8, gt_eq_utf8, gt_utf8, like_utf8, lt_eq_utf8, lt_utf8, neq_utf8, nlike_utf8,
-    regexp_is_match_utf8,
-};
-use arrow::compute::kernels::comparison::{
-    eq_utf8_scalar, gt_eq_utf8_scalar, gt_utf8_scalar, like_utf8_scalar,
-    lt_eq_utf8_scalar, lt_utf8_scalar, neq_utf8_scalar, nlike_utf8_scalar,
-    regexp_is_match_utf8_scalar,
-};
-use arrow::datatypes::{ArrowNumericType, DataType, Schema, TimeUnit};
 use arrow::error::ArrowError::DivideByZero;
-use arrow::record_batch::RecordBatch;
->>>>>>> 63d24bf5
 
 use crate::error::{DataFusionError, Result};
 use crate::logical_plan::Operator;
@@ -57,15 +30,12 @@
 use crate::physical_plan::{ColumnarValue, PhysicalExpr};
 use crate::scalar::ScalarValue;
 
-<<<<<<< HEAD
 use super::coercion::{
     eq_coercion, like_coercion, numerical_coercion, order_coercion, string_coercion,
 };
 use arrow::scalar::Scalar;
 use arrow::types::NativeType;
 
-=======
->>>>>>> 63d24bf5
 // Simple (low performance) kernels until optimized kernels are added to arrow
 // See https://github.com/apache/arrow-rs/issues/960
 
@@ -397,130 +367,9 @@
     }
 }
 
-<<<<<<< HEAD
 /// Invoke a boolean kernel on a pair of arrays
 macro_rules! boolean_op {
     ($LEFT:expr, $RIGHT:expr, $OP:expr) => {{
-=======
-macro_rules! compute_decimal_op_scalar {
-    ($LEFT:expr, $RIGHT:expr, $OP:ident, $DT:ident) => {{
-        let ll = $LEFT.as_any().downcast_ref::<$DT>().unwrap();
-        Ok(Arc::new(paste::expr! {[<$OP _decimal_scalar>]}(
-            ll,
-            $RIGHT.try_into()?,
-        )?))
-    }};
-}
-
-macro_rules! compute_decimal_op {
-    ($LEFT:expr, $RIGHT:expr, $OP:ident, $DT:ident) => {{
-        let ll = $LEFT.as_any().downcast_ref::<$DT>().unwrap();
-        let rr = $RIGHT.as_any().downcast_ref::<$DT>().unwrap();
-        Ok(Arc::new(paste::expr! {[<$OP _decimal>]}(ll, rr)?))
-    }};
-}
-
-/// Invoke a compute kernel on a pair of binary data arrays
-macro_rules! compute_utf8_op {
-    ($LEFT:expr, $RIGHT:expr, $OP:ident, $DT:ident) => {{
-        let ll = $LEFT
-            .as_any()
-            .downcast_ref::<$DT>()
-            .expect("compute_op failed to downcast array");
-        let rr = $RIGHT
-            .as_any()
-            .downcast_ref::<$DT>()
-            .expect("compute_op failed to downcast array");
-        Ok(Arc::new(paste::expr! {[<$OP _utf8>]}(&ll, &rr)?))
-    }};
-}
-
-/// Invoke a compute kernel on a data array and a scalar value
-macro_rules! compute_utf8_op_scalar {
-    ($LEFT:expr, $RIGHT:expr, $OP:ident, $DT:ident) => {{
-        let ll = $LEFT
-            .as_any()
-            .downcast_ref::<$DT>()
-            .expect("compute_op failed to downcast array");
-        if let ScalarValue::Utf8(Some(string_value)) = $RIGHT {
-            Ok(Arc::new(paste::expr! {[<$OP _utf8_scalar>]}(
-                &ll,
-                &string_value,
-            )?))
-        } else {
-            Err(DataFusionError::Internal(format!(
-                "compute_utf8_op_scalar for '{}' failed to cast literal value {}",
-                stringify!($OP),
-                $RIGHT
-            )))
-        }
-    }};
-}
-
-/// Invoke a compute kernel on a boolean data array and a scalar value
-macro_rules! compute_bool_op_scalar {
-    ($LEFT:expr, $RIGHT:expr, $OP:ident, $DT:ident) => {{
-        use std::convert::TryInto;
-        let ll = $LEFT
-            .as_any()
-            .downcast_ref::<$DT>()
-            .expect("compute_op failed to downcast array");
-        // generate the scalar function name, such as lt_scalar, from the $OP parameter
-        // (which could have a value of lt) and the suffix _scalar
-        Ok(Arc::new(paste::expr! {[<$OP _bool_scalar>]}(
-            &ll,
-            $RIGHT.try_into()?,
-        )?))
-    }};
-}
-
-/// Invoke a bool compute kernel on array(s)
-macro_rules! compute_bool_op {
-    // invoke binary operator
-    ($LEFT:expr, $RIGHT:expr, $OP:ident, $DT:ident) => {{
-        let ll = $LEFT
-            .as_any()
-            .downcast_ref::<$DT>()
-            .expect("compute_op failed to downcast left side array");
-        let rr = $RIGHT
-            .as_any()
-            .downcast_ref::<$DT>()
-            .expect("compute_op failed to downcast right side array");
-        Ok(Arc::new(paste::expr! {[<$OP _bool>]}(&ll, &rr)?))
-    }};
-    // invoke unary operator
-    ($OPERAND:expr, $OP:ident, $DT:ident) => {{
-        let operand = $OPERAND
-            .as_any()
-            .downcast_ref::<$DT>()
-            .expect("compute_op failed to downcast operant array");
-        Ok(Arc::new(paste::expr! {[<$OP _bool>]}(&operand)?))
-    }};
-}
-
-/// Invoke a compute kernel on a data array and a scalar value
-/// LEFT is array, RIGHT is scalar value
-macro_rules! compute_op_scalar {
-    ($LEFT:expr, $RIGHT:expr, $OP:ident, $DT:ident) => {{
-        use std::convert::TryInto;
-        let ll = $LEFT
-            .as_any()
-            .downcast_ref::<$DT>()
-            .expect("compute_op failed to downcast array");
-        // generate the scalar function name, such as lt_scalar, from the $OP parameter
-        // (which could have a value of lt) and the suffix _scalar
-        Ok(Arc::new(paste::expr! {[<$OP _scalar>]}(
-            &ll,
-            $RIGHT.try_into()?,
-        )?))
-    }};
-}
-
-/// Invoke a compute kernel on array(s)
-macro_rules! compute_op {
-    // invoke binary operator
-    ($LEFT:expr, $RIGHT:expr, $OP:ident, $DT:ident) => {{
->>>>>>> 63d24bf5
         let ll = $LEFT
             .as_any()
             .downcast_ref()
@@ -541,7 +390,6 @@
     )?)
 }
 
-<<<<<<< HEAD
 #[inline]
 fn evaluate_regex_case_insensitive<O: Offset>(
     lhs: &dyn Array,
@@ -559,33 +407,6 @@
         lhs.as_any().downcast_ref().unwrap(),
         &Utf8Array::<O>::from(patterns),
     )?)
-=======
-/// Invoke a compute kernel on a pair of arrays
-/// The binary_primitive_array_op macro only evaluates for primitive types
-/// like integers and floats.
-macro_rules! binary_primitive_array_op {
-    ($LEFT:expr, $RIGHT:expr, $OP:ident) => {{
-        match $LEFT.data_type() {
-            // TODO support decimal type
-            // which is not the primitive type
-            DataType::Decimal(_,_) => compute_decimal_op!($LEFT, $RIGHT, $OP, DecimalArray),
-            DataType::Int8 => compute_op!($LEFT, $RIGHT, $OP, Int8Array),
-            DataType::Int16 => compute_op!($LEFT, $RIGHT, $OP, Int16Array),
-            DataType::Int32 => compute_op!($LEFT, $RIGHT, $OP, Int32Array),
-            DataType::Int64 => compute_op!($LEFT, $RIGHT, $OP, Int64Array),
-            DataType::UInt8 => compute_op!($LEFT, $RIGHT, $OP, UInt8Array),
-            DataType::UInt16 => compute_op!($LEFT, $RIGHT, $OP, UInt16Array),
-            DataType::UInt32 => compute_op!($LEFT, $RIGHT, $OP, UInt32Array),
-            DataType::UInt64 => compute_op!($LEFT, $RIGHT, $OP, UInt64Array),
-            DataType::Float32 => compute_op!($LEFT, $RIGHT, $OP, Float32Array),
-            DataType::Float64 => compute_op!($LEFT, $RIGHT, $OP, Float64Array),
-            other => Err(DataFusionError::Internal(format!(
-                "Data type {:?} not supported for binary operation '{}' on primitive arrays",
-                other, stringify!($OP)
-            ))),
-        }
-    }};
->>>>>>> 63d24bf5
 }
 
 fn evaluate(lhs: &dyn Array, op: &Operator, rhs: &dyn Array) -> Result<Arc<dyn Array>> {
@@ -600,7 +421,6 @@
             // TODO: show proper error message
             _ => unreachable!(),
         };
-<<<<<<< HEAD
         Ok(Arc::<dyn Array>::from(arr))
     } else if matches!(op, Eq | NotEq | Lt | LtEq | Gt | GtEq) {
         let arr = match op {
@@ -630,32 +450,6 @@
                     rhs.as_any().downcast_ref().unwrap(),
                 )
                 .map(Arc::new)?)
-=======
-        Some(result)
-    }};
-}
-
-/// The binary_array_op_scalar macro includes types that extend beyond the primitive,
-/// such as Utf8 strings.
-#[macro_export]
-macro_rules! binary_array_op_scalar {
-    ($LEFT:expr, $RIGHT:expr, $OP:ident) => {{
-        let result: Result<Arc<dyn Array>> = match $LEFT.data_type() {
-            DataType::Decimal(_,_) => compute_decimal_op_scalar!($LEFT, $RIGHT, $OP, DecimalArray),
-            DataType::Int8 => compute_op_scalar!($LEFT, $RIGHT, $OP, Int8Array),
-            DataType::Int16 => compute_op_scalar!($LEFT, $RIGHT, $OP, Int16Array),
-            DataType::Int32 => compute_op_scalar!($LEFT, $RIGHT, $OP, Int32Array),
-            DataType::Int64 => compute_op_scalar!($LEFT, $RIGHT, $OP, Int64Array),
-            DataType::UInt8 => compute_op_scalar!($LEFT, $RIGHT, $OP, UInt8Array),
-            DataType::UInt16 => compute_op_scalar!($LEFT, $RIGHT, $OP, UInt16Array),
-            DataType::UInt32 => compute_op_scalar!($LEFT, $RIGHT, $OP, UInt32Array),
-            DataType::UInt64 => compute_op_scalar!($LEFT, $RIGHT, $OP, UInt64Array),
-            DataType::Float32 => compute_op_scalar!($LEFT, $RIGHT, $OP, Float32Array),
-            DataType::Float64 => compute_op_scalar!($LEFT, $RIGHT, $OP, Float64Array),
-            DataType::Utf8 => compute_utf8_op_scalar!($LEFT, $RIGHT, $OP, StringArray),
-            DataType::Timestamp(TimeUnit::Nanosecond, _) => {
-                compute_op_scalar!($LEFT, $RIGHT, $OP, TimestampNanosecondArray)
->>>>>>> 63d24bf5
             }
             (DataType::LargeUtf8, Like, DataType::LargeUtf8) => {
                 Ok(compute::like::like_utf8::<i64>(
@@ -684,42 +478,9 @@
             (DataType::Utf8, RegexIMatch, DataType::Utf8) => {
                 Ok(Arc::new(evaluate_regex_case_insensitive::<i32>(lhs, rhs)?))
             }
-<<<<<<< HEAD
             (DataType::Utf8, RegexNotMatch, DataType::Utf8) => {
                 let re = evaluate_regex::<i32>(lhs, rhs)?;
                 Ok(Arc::new(compute::boolean::not(&re)))
-=======
-            DataType::Boolean => compute_bool_op_scalar!($LEFT, $RIGHT, $OP, BooleanArray),
-            other => Err(DataFusionError::Internal(format!(
-                "Data type {:?} not supported for scalar operation '{}' on dyn array",
-                other, stringify!($OP)
-            ))),
-        };
-        Some(result)
-    }};
-}
-
-/// The binary_array_op macro includes types that extend beyond the primitive,
-/// such as Utf8 strings.
-#[macro_export]
-macro_rules! binary_array_op {
-    ($LEFT:expr, $RIGHT:expr, $OP:ident) => {{
-        match $LEFT.data_type() {
-            DataType::Decimal(_,_) => compute_decimal_op!($LEFT, $RIGHT, $OP, DecimalArray),
-            DataType::Int8 => compute_op!($LEFT, $RIGHT, $OP, Int8Array),
-            DataType::Int16 => compute_op!($LEFT, $RIGHT, $OP, Int16Array),
-            DataType::Int32 => compute_op!($LEFT, $RIGHT, $OP, Int32Array),
-            DataType::Int64 => compute_op!($LEFT, $RIGHT, $OP, Int64Array),
-            DataType::UInt8 => compute_op!($LEFT, $RIGHT, $OP, UInt8Array),
-            DataType::UInt16 => compute_op!($LEFT, $RIGHT, $OP, UInt16Array),
-            DataType::UInt32 => compute_op!($LEFT, $RIGHT, $OP, UInt32Array),
-            DataType::UInt64 => compute_op!($LEFT, $RIGHT, $OP, UInt64Array),
-            DataType::Float32 => compute_op!($LEFT, $RIGHT, $OP, Float32Array),
-            DataType::Float64 => compute_op!($LEFT, $RIGHT, $OP, Float64Array),
-            DataType::Utf8 => compute_utf8_op!($LEFT, $RIGHT, $OP, StringArray),
-            DataType::Timestamp(TimeUnit::Nanosecond, _) => {
-                compute_op!($LEFT, $RIGHT, $OP, TimestampNanosecondArray)
->>>>>>> 63d24bf5
             }
             (DataType::Utf8, RegexNotIMatch, DataType::Utf8) => {
                 let re = evaluate_regex_case_insensitive::<i32>(lhs, rhs)?;
@@ -928,59 +689,6 @@
     }
 }
 
-<<<<<<< HEAD
-/// Coercion rules for all binary operators. Returns the output type
-/// of applying `op` to an argument of `lhs_type` and `rhs_type`.
-fn common_binary_type(
-    lhs_type: &DataType,
-    op: &Operator,
-    rhs_type: &DataType,
-) -> Result<DataType> {
-    // This result MUST be compatible with `binary_coerce`
-    let result = match op {
-        Operator::And | Operator::Or => match (lhs_type, rhs_type) {
-            // logical binary boolean operators can only be evaluated in bools
-            (DataType::Boolean, DataType::Boolean) => Some(DataType::Boolean),
-            _ => None,
-        },
-        // logical equality operators have their own rules, and always return a boolean
-        Operator::Eq | Operator::NotEq => eq_coercion(lhs_type, rhs_type),
-        // "like" operators operate on strings and always return a boolean
-        Operator::Like | Operator::NotLike => like_coercion(lhs_type, rhs_type),
-        // order-comparison operators have their own rules
-        Operator::Lt | Operator::Gt | Operator::GtEq | Operator::LtEq => {
-            order_coercion(lhs_type, rhs_type)
-        }
-        // for math expressions, the final value of the coercion is also the return type
-        // because coercion favours higher information types
-        Operator::Plus
-        | Operator::Minus
-        | Operator::Modulo
-        | Operator::Divide
-        | Operator::Multiply => numerical_coercion(lhs_type, rhs_type),
-        Operator::RegexMatch
-        | Operator::RegexIMatch
-        | Operator::RegexNotMatch
-        | Operator::RegexNotIMatch => string_coercion(lhs_type, rhs_type),
-        Operator::IsDistinctFrom | Operator::IsNotDistinctFrom => {
-            eq_coercion(lhs_type, rhs_type)
-        }
-    };
-
-    // re-write the error message of failed coercions to include the operator's information
-    match result {
-        None => Err(DataFusionError::Plan(
-            format!(
-                "'{:?} {} {:?}' can't be evaluated because there isn't a common type to coerce the types to",
-                lhs_type, op, rhs_type
-            ),
-        )),
-        Some(t) => Ok(t)
-    }
-}
-
-=======
->>>>>>> 63d24bf5
 /// Returns the return type of a binary operator or an error when the binary operator cannot
 /// perform the computation between the argument's types, even after type coercion.
 ///
@@ -1072,176 +780,9 @@
             left_value.into_array(batch.num_rows()),
             right_value.into_array(batch.num_rows()),
         );
-<<<<<<< HEAD
 
         let result = evaluate(left.as_ref(), &self.op, right.as_ref());
         result.map(|a| ColumnarValue::Array(a))
-=======
-        self.evaluate_with_resolved_args(left, &left_data_type, right, &right_data_type)
-            .map(|a| ColumnarValue::Array(a))
-    }
-}
-
-impl BinaryExpr {
-    /// Evaluate the expression of the left input is an array and
-    /// right is literal - use scalar operations
-    fn evaluate_array_scalar(
-        &self,
-        array: &ArrayRef,
-        scalar: &ScalarValue,
-    ) -> Result<Option<Result<ArrayRef>>> {
-        let scalar_result = match &self.op {
-            Operator::Lt => binary_array_op_scalar!(array, scalar.clone(), lt),
-            Operator::LtEq => {
-                binary_array_op_scalar!(array, scalar.clone(), lt_eq)
-            }
-            Operator::Gt => binary_array_op_scalar!(array, scalar.clone(), gt),
-            Operator::GtEq => {
-                binary_array_op_scalar!(array, scalar.clone(), gt_eq)
-            }
-            Operator::Eq => binary_array_op_scalar!(array, scalar.clone(), eq),
-            Operator::NotEq => {
-                binary_array_op_scalar!(array, scalar.clone(), neq)
-            }
-            Operator::Like => {
-                binary_string_array_op_scalar!(array, scalar.clone(), like)
-            }
-            Operator::NotLike => {
-                binary_string_array_op_scalar!(array, scalar.clone(), nlike)
-            }
-            Operator::Plus => {
-                binary_primitive_array_op_scalar!(array, scalar.clone(), add)
-            }
-            Operator::Minus => {
-                binary_primitive_array_op_scalar!(array, scalar.clone(), subtract)
-            }
-            Operator::Multiply => {
-                binary_primitive_array_op_scalar!(array, scalar.clone(), multiply)
-            }
-            Operator::Divide => {
-                binary_primitive_array_op_scalar!(array, scalar.clone(), divide)
-            }
-            Operator::Modulo => {
-                binary_primitive_array_op_scalar!(array, scalar.clone(), modulus)
-            }
-            Operator::RegexMatch => binary_string_array_flag_op_scalar!(
-                array,
-                scalar.clone(),
-                regexp_is_match,
-                false,
-                false
-            ),
-            Operator::RegexIMatch => binary_string_array_flag_op_scalar!(
-                array,
-                scalar.clone(),
-                regexp_is_match,
-                false,
-                true
-            ),
-            Operator::RegexNotMatch => binary_string_array_flag_op_scalar!(
-                array,
-                scalar.clone(),
-                regexp_is_match,
-                true,
-                false
-            ),
-            Operator::RegexNotIMatch => binary_string_array_flag_op_scalar!(
-                array,
-                scalar.clone(),
-                regexp_is_match,
-                true,
-                true
-            ),
-            // if scalar operation is not supported - fallback to array implementation
-            _ => None,
-        };
-
-        Ok(scalar_result)
-    }
-
-    /// Evaluate the expression if the left input is a literal and the
-    /// right is an array - reverse operator and parameters
-    fn evaluate_scalar_array(
-        &self,
-        scalar: &ScalarValue,
-        array: &ArrayRef,
-    ) -> Result<Option<Result<ArrayRef>>> {
-        let scalar_result = match &self.op {
-            Operator::Lt => binary_array_op_scalar!(array, scalar.clone(), gt),
-            Operator::LtEq => binary_array_op_scalar!(array, scalar.clone(), gt_eq),
-            Operator::Gt => binary_array_op_scalar!(array, scalar.clone(), lt),
-            Operator::GtEq => binary_array_op_scalar!(array, scalar.clone(), lt_eq),
-            Operator::Eq => binary_array_op_scalar!(array, scalar.clone(), eq),
-            Operator::NotEq => {
-                binary_array_op_scalar!(array, scalar.clone(), neq)
-            }
-            // if scalar operation is not supported - fallback to array implementation
-            _ => None,
-        };
-        Ok(scalar_result)
-    }
-
-    fn evaluate_with_resolved_args(
-        &self,
-        left: Arc<dyn Array>,
-        left_data_type: &DataType,
-        right: Arc<dyn Array>,
-        right_data_type: &DataType,
-    ) -> Result<ArrayRef> {
-        match &self.op {
-            Operator::Like => binary_string_array_op!(left, right, like),
-            Operator::NotLike => binary_string_array_op!(left, right, nlike),
-            Operator::Lt => binary_array_op!(left, right, lt),
-            Operator::LtEq => binary_array_op!(left, right, lt_eq),
-            Operator::Gt => binary_array_op!(left, right, gt),
-            Operator::GtEq => binary_array_op!(left, right, gt_eq),
-            Operator::Eq => binary_array_op!(left, right, eq),
-            Operator::NotEq => binary_array_op!(left, right, neq),
-            Operator::IsDistinctFrom => binary_array_op!(left, right, is_distinct_from),
-            Operator::IsNotDistinctFrom => {
-                binary_array_op!(left, right, is_not_distinct_from)
-            }
-            Operator::Plus => binary_primitive_array_op!(left, right, add),
-            Operator::Minus => binary_primitive_array_op!(left, right, subtract),
-            Operator::Multiply => binary_primitive_array_op!(left, right, multiply),
-            Operator::Divide => binary_primitive_array_op!(left, right, divide),
-            Operator::Modulo => binary_primitive_array_op!(left, right, modulus),
-            Operator::And => {
-                if left_data_type == &DataType::Boolean {
-                    boolean_op!(left, right, and_kleene)
-                } else {
-                    return Err(DataFusionError::Internal(format!(
-                        "Cannot evaluate binary expression {:?} with types {:?} and {:?}",
-                        self.op,
-                        left.data_type(),
-                        right.data_type()
-                    )));
-                }
-            }
-            Operator::Or => {
-                if left_data_type == &DataType::Boolean {
-                    boolean_op!(left, right, or_kleene)
-                } else {
-                    return Err(DataFusionError::Internal(format!(
-                        "Cannot evaluate binary expression {:?} with types {:?} and {:?}",
-                        self.op, left_data_type, right_data_type
-                    )));
-                }
-            }
-            Operator::RegexMatch => {
-                binary_string_array_flag_op!(left, right, regexp_is_match, false, false)
-            }
-            Operator::RegexIMatch => {
-                binary_string_array_flag_op!(left, right, regexp_is_match, false, true)
-            }
-            Operator::RegexNotMatch => {
-                binary_string_array_flag_op!(left, right, regexp_is_match, true, false)
-            }
-            Operator::RegexNotIMatch => {
-                binary_string_array_flag_op!(left, right, regexp_is_match, true, true)
-            }
-        }
->>>>>>> 63d24bf5
     }
 }
 
@@ -1438,18 +979,12 @@
 
 #[cfg(test)]
 mod tests {
-<<<<<<< HEAD
     use arrow::datatypes::*;
     use arrow::{array::*, types::NativeType};
 
     use super::*;
     use crate::error::Result;
     use crate::field_util::SchemaExt;
-=======
-    use super::*;
-    use crate::error::Result;
-    use crate::from_slice::FromSlice;
->>>>>>> 63d24bf5
     use crate::physical_plan::expressions::{col, lit};
     use arrow::datatypes::{ArrowNumericType, Field, Int32Type, SchemaRef};
     use arrow::util::display::array_value_to_string;
@@ -1827,34 +1362,9 @@
         Ok(())
     }
 
-<<<<<<< HEAD
     fn apply_arithmetic<T: NativeType>(
         schema: Arc<Schema>,
         data: Vec<Arc<dyn Array>>,
-=======
-    #[test]
-    fn modulus_op() -> Result<()> {
-        let schema = Arc::new(Schema::new(vec![
-            Field::new("a", DataType::Int32, false),
-            Field::new("b", DataType::Int32, false),
-        ]));
-        let a = Arc::new(Int32Array::from_slice(&[8, 32, 128, 512, 2048]));
-        let b = Arc::new(Int32Array::from_slice(&[2, 4, 7, 14, 32]));
-
-        apply_arithmetic::<Int32Type>(
-            schema,
-            vec![a, b],
-            Operator::Modulo,
-            Int32Array::from_slice(&[0, 0, 2, 8, 0]),
-        )?;
-
-        Ok(())
-    }
-
-    fn apply_arithmetic<T: ArrowNumericType>(
-        schema: SchemaRef,
-        data: Vec<ArrayRef>,
->>>>>>> 63d24bf5
         op: Operator,
         expected: PrimitiveArray<T>,
     ) -> Result<()> {
@@ -1868,15 +1378,9 @@
     }
 
     fn apply_logic_op(
-<<<<<<< HEAD
         schema: Arc<Schema>,
         left: BooleanArray,
         right: BooleanArray,
-=======
-        schema: &SchemaRef,
-        left: &ArrayRef,
-        right: &ArrayRef,
->>>>>>> 63d24bf5
         op: Operator,
         expected: BooleanArray,
     ) -> Result<()> {
